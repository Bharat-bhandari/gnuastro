--- conflicted
+++ resolved
@@ -106,10 +106,6 @@
   $(internaldir)/arithmetic-or.h $(internaldir)/arithmetic-plus.h       \
   $(internaldir)/checkset.h $(internaldir)/commonopts.h                 \
   $(internaldir)/config.h.in $(internaldir)/fixedstringmacros.h         \
-<<<<<<< HEAD
-  $(internaldir)/kernel-2d.h $(internaldir)/kernel-3d.h                 \
-=======
->>>>>>> 5cb927db
   $(internaldir)/options.h $(internaldir)/tableintern.h                 \
   $(internaldir)/timing.h
 
