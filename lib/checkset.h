--- conflicted
+++ resolved
@@ -49,140 +49,11 @@
 
 
 
-<<<<<<< HEAD
-=======
-/**************************************************************/
-/*********                 Macros                **************/
-/**************************************************************/
-/* Check if the column number is within the boundaries of a catalog. */
-#define GAL_CHECKSET_CHECK_COL_NUM_IN_CAT(INCOL,NAME) {                 \
-    if( (INCOL) >= p->cs1 )                                             \
-      error(EXIT_FAILURE, 0, "%s only has %zu columns while you "       \
-            "have requested column %zu (counting from zero) for "       \
-            "`--%s`", p->up.catname, p->cs1, (INCOL), (NAME));          \
-  }
 
 
 
 
 
-/* Check both the column number and that the values in the column are
-   finitte numbers (not infinities or NAN). */
-#define GAL_CHECKSET_CHECK_COL_IN_CAT(INCOL,NAME) {                     \
-    size_t i;                                                           \
-                                                                        \
-    if( (INCOL) >= p->cs1 )                                             \
-      error(EXIT_FAILURE, 0, "%s only has %zu columns while you "       \
-            "have requested column %zu (counting from zero) for "       \
-            "`--%s`", p->up.catname, p->cs1, (INCOL), (NAME));          \
-                                                                        \
-    for(i=0;i<p->cs0;++i)                                               \
-      if( !isfinite(p->cat[i*p->cs1+(INCOL)]) )                         \
-        error(EXIT_FAILURE, 0, "%s: column %zu (--%s) in row %zu "      \
-              "could not be read as a number. See %s. Note that "       \
-              "counting starts from zero",                              \
-              p->up.catname, (INCOL), (NAME), i, GAL_TXTARRAY_LOG);     \
-  }
-
-
-
-
-#define GAL_CHECKSET_PRINT_STRING_MAYBE_WITH_SPACE(name,string) {       \
-    if(gal_checkset_string_has_space(string))                           \
-      fprintf(fp, CONF_SHOWFMT"\"%s\"\n", name, string);                \
-    else                                                                \
-      fprintf(fp, CONF_SHOWFMT"%s\n", name, string);                    \
-  }
-
-
-
-/****************************************************************
- ************      Check and convert strings    *****************
- ****************************************************************/
-int
-gal_checkset_str_is_double(char *string, double *out);
-
-
-
-/**************************************************************/
-/********* Read arguments and check their values **************/
-/**************************************************************/
-void
-gal_checkset_int_zero_or_one(char *optarg, int *var, char *lo, char so,
-                             char* spack, char *filename, size_t lineno);
-
-void
-gal_checkset_int_4_or_8(char *optarg, int *var, char *lo, char so,
-                        char *spack, char *filename, size_t lineno);
-
-void
-gal_checkset_int_el_zero(char *optarg, int *var, char *lo, char so,
-                         char *spack, char *filename, size_t lineno);
-
-void
-gal_checkset_int_l_zero(char *optarg, int *var, char *lo, char so,
-                        char *spack, char *filename, size_t lineno);
-
-void
-gal_checkset_int_smaller_equal_to(char *optarg, int *var, char *lo,
-                                  char so, char *spack, char *filename,
-                                  size_t lineno, long maxvalue);
-
-void
-gal_checkset_long_el_zero(char *optarg, long *var, char *lo, char so,
-                          char *spack, char *filename, size_t lineno);
-
-void
-gal_checkset_any_long(char *optarg, long *var, char *lo, char so,
-                      char *spack, char *filename, size_t lineno);
-
-void
-gal_checkset_sizet_el_zero(char *optarg, size_t *var, char *lo, char so,
-                           char *spack, char *filename, size_t lineno);
-
-void
-gal_checkset_sizet_l_zero(char *optarg, size_t *var, char *lo, char so,
-                          char *spack, char *filename, size_t lineno);
-
-void
-gal_checkset_sizet_p_odd(char *optarg, size_t *var, char *lo, char so,
-                         char* spack, char *filename, size_t lineno);
-
-void
-gal_checkset_float_l_0(char *optarg, float *var, char *lo, char so,
-                       char *spack, char *filename, size_t lineno);
-
-void
-gal_checkset_float_l_0_s_1(char *optarg, float *var, char *lo, char so,
-                           char *spack, char *filename, size_t lineno);
-
-void
-gal_checkset_any_float(char *optarg, float *var, char *lo, char so,
-                       char *spack, char *filename, size_t lineno);
-
-void
-gal_checkset_double_l_0(char *optarg, double *var, char *lo, char so,
-                        char *spack, char *filename, size_t lineno);
-
-void
-gal_checkset_double_l_0_s_1(char *optarg, double *var, char *lo, char so,
-                            char *spack, char *filename, size_t lineno);
-
-void
-gal_checkset_double_el_0(char *optarg, double *var, char *lo, char so,
-                         char* spack, char *filename, size_t lineno);
-
-void
-gal_checkset_double_l_value(char *optarg, double *var, char *lo, char so,
-                            char* spack, double value, char *filename,
-                            size_t lineno);
-
-void
-gal_checkset_any_double(char *optarg, double *var, char *lo, char so,
-                        char *spack, char *filename, size_t lineno);
-
-
->>>>>>> a5aeb7de
 
 /**************************************************************/
 /**********          Check fixed strings           ************/
