--- conflicted
+++ resolved
@@ -223,20 +223,14 @@
                             char *mhdu);
 
 void
-<<<<<<< HEAD
-filetodouble(char *inputname, char *maskname, char *inhdu, char *mhdu,
-             double **img, int *inbitpix, int *anyblank, size_t *ins0,
-             size_t *ins1);
-
-void
-filetofloat(char *inputname, char *maskname, char *inhdu, char *mhdu,
-            float **img, int *inbitpix, int *anyblank, size_t *ins0,
-            size_t *ins1);
-=======
+gal_fitsarray_file_to_double(char *inputname, char *maskname, char *inhdu,
+                             char *mhdu, double **img, int *inbitpix,
+                             int *anyblank, size_t *ins0, size_t *ins1);
+
+void
 gal_fitsarray_file_to_float(char *inputname, char *maskname, char *inhdu,
                             char *mhdu, float **img, int *inbitpix,
                             int *anyblank, size_t *ins0, size_t *ins1);
->>>>>>> 4d75edad
 
 void
 gal_fitsarray_file_to_long(char *inputname, char *inhdu, long **img,
