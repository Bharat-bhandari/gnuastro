/*********************************************************************
MakeCatalog - Make a catalog from an input and labeled image.
MakeCatalog is part of GNU Astronomy Utilities (Gnuastro) package.

Original author:
     Mohammad Akhlaghi <mohammad@akhlaghi.org>
Contributing author(s):
Copyright (C) 2016-2018, Free Software Foundation, Inc.

Gnuastro is free software: you can redistribute it and/or modify it
under the terms of the GNU General Public License as published by the
Free Software Foundation, either version 3 of the License, or (at your
option) any later version.

Gnuastro is distributed in the hope that it will be useful, but
WITHOUT ANY WARRANTY; without even the implied warranty of
MERCHANTABILITY or FITNESS FOR A PARTICULAR PURPOSE.  See the GNU
General Public License for more details.

You should have received a copy of the GNU General Public License
along with Gnuastro. If not, see <http://www.gnu.org/licenses/>.
**********************************************************************/
#include <config.h>

#include <argp.h>
#include <errno.h>
#include <error.h>
#include <stdio.h>
#include <string.h>
#include <inttypes.h>

#include <gnuastro/wcs.h>
#include <gnuastro/fits.h>
#include <gnuastro/blank.h>
#include <gnuastro/array.h>
#include <gnuastro/threads.h>
#include <gnuastro/dimension.h>
#include <gnuastro/arithmetic.h>
#include <gnuastro/statistics.h>

#include <gnuastro-internal/timing.h>
#include <gnuastro-internal/options.h>
#include <gnuastro-internal/checkset.h>
#include <gnuastro-internal/tableintern.h>
#include <gnuastro-internal/fixedstringmacros.h>

#include "main.h"
#include "mkcatalog.h"

#include "ui.h"
#include "columns.h"
#include "authors-cite.h"





/**************************************************************/
/*********      Argp necessary global entities     ************/
/**************************************************************/
/* Definition parameters for the Argp: */
const char *
argp_program_version = PROGRAM_STRING "\n"
                       GAL_STRINGS_COPYRIGHT
                       "\n\nWritten/developed by "PROGRAM_AUTHORS;

const char *
argp_program_bug_address = PACKAGE_BUGREPORT;

static char
args_doc[] = "ASTRdata";

const char
doc[] = GAL_STRINGS_TOP_HELP_INFO PROGRAM_NAME" will create a catalog from "
  "an input, labeled, and noise images.\n"
  GAL_STRINGS_MORE_HELP_INFO
  /* After the list of options: */
  "\v"
  PACKAGE_NAME" home page: "PACKAGE_URL;




















/**************************************************************/
/*********    Initialize & Parse command-line    **************/
/**************************************************************/
static void
ui_initialize_options(struct mkcatalogparams *p,
                      struct argp_option *program_options,
                      struct argp_option *gal_commonopts_options)
{
  size_t i;
  struct gal_options_common_params *cp=&p->cp;


  /* Set the necessary common parameters structure. */
  cp->program_struct     = p;
  cp->program_name       = PROGRAM_NAME;
  cp->program_exec       = PROGRAM_EXEC;
  cp->program_bibtex     = PROGRAM_BIBTEX;
  cp->program_authors    = PROGRAM_AUTHORS;
  cp->poptions           = program_options;
  cp->numthreads         = gal_threads_number();
  cp->coptions           = gal_commonopts_options;

  /* Specific to this program. */
  p->medstd              = NAN;
  p->sfmagnsigma         = NAN;
  p->sfmagarea           = NAN;
  p->upnsigma            = NAN;
  p->zeropoint           = NAN;
  p->upsigmaclip[0]      = NAN;
  p->upsigmaclip[1]      = NAN;
  p->checkupperlimit[0]  = GAL_BLANK_INT32;
  p->checkupperlimit[1]  = GAL_BLANK_INT32;

  /* Modify common options. */
  for(i=0; !gal_options_is_last(&cp->coptions[i]); ++i)
    {
      /* Select individually. */
      switch(cp->coptions[i].key)
        {
        case GAL_OPTIONS_KEY_LOG:
        case GAL_OPTIONS_KEY_TYPE:
        case GAL_OPTIONS_KEY_SEARCHIN:
        case GAL_OPTIONS_KEY_IGNORECASE:
        case GAL_OPTIONS_KEY_WORKOVERCH:
        case GAL_OPTIONS_KEY_INTERPNUMNGB:
        case GAL_OPTIONS_KEY_INTERPONLYBLANK:
          cp->coptions[i].flags=OPTION_HIDDEN;
          cp->coptions[i].mandatory=GAL_OPTIONS_NOT_MANDATORY;
          break;

        case GAL_OPTIONS_KEY_TABLEFORMAT:
          cp->coptions[i].mandatory=GAL_OPTIONS_MANDATORY;
          break;
        }
    }
}





/* Parse a single option: */
error_t
parse_opt(int key, char *arg, struct argp_state *state)
{
  struct mkcatalogparams *p = state->input;

  /* Pass `gal_options_common_params' into the child parser.  */
  state->child_inputs[0] = &p->cp;

  /* In case the user incorrectly uses the equal sign (for example
     with a short format or with space in the long format, then `arg`
     start with (if the short version was called) or be (if the long
     version was called with a space) the equal sign. So, here we
     check if the first character of arg is the equal sign, then the
     user is warned and the program is stopped: */
  if(arg && arg[0]=='=')
    argp_error(state, "incorrect use of the equal sign (`=`). For short "
               "options, `=` should not be used and for long options, "
               "there should be no space between the option, equal sign "
               "and value");

  /* Set the key to this option. */
  switch(key)
    {

    /* Read the non-option tokens (arguments): */
    case ARGP_KEY_ARG:
      if(p->objectsfile)
        argp_error(state, "only one argument (input file) should be given");
      else
        p->objectsfile=arg;
      break;


    /* This is an option, set its value. */
    default:
      return gal_options_set_from_key(key, arg, p->cp.poptions, &p->cp);
    }

  return 0;
}





/* Read the user's desired columns. Because the types of these options are
   `GAL_TYPE_INVALID', this function will not be called when printing the
   full list of parameters and their values. */
void *
ui_column_codes_ll(struct argp_option *option, char *arg,
                   char *filename, size_t lineno, void *params)
{
  struct mkcatalogparams *p=(struct mkcatalogparams *)params;

  /* These options don't take arguments on the command-line but in the
     configuration files they can take values of 0 or 1. In the latter
     case, the column shouldn't be added if the value is 0. */
  if(arg)
    {
      if( arg[0]=='0' && arg[1]=='\0' ) return NULL;
      else if ( !(arg[0]=='1' && arg[1]=='\0')  )
        error_at_line(EXIT_FAILURE, 0, filename, lineno, "`%s' is not a "
                      "valid value to the `%s' option: (\"%s\").\n\n`%s' is "
                      "an on/off option specifying if you want this column "
                      "in the output catalog, it doesn't take any "
                      "arguments. In a configuration file, it can only take "
                      "a value of `0' (to be ignored) or `1'", arg,
                      option->name, option->doc, option->name);
    }


  /* The user wants this column, so add it to the list. Note that the `ids'
     column means three columns. */
  if(option->key==UI_KEY_IDS)
    {
      gal_list_i32_add(&p->columnids, UI_KEY_OBJID);
      gal_list_i32_add(&p->columnids, UI_KEY_HOSTOBJID);
      gal_list_i32_add(&p->columnids, UI_KEY_IDINHOSTOBJ);
    }
  else
    gal_list_i32_add(&p->columnids, option->key);

  /* Return NULL */
  return NULL;
}





/* Prepare the upper-limit distribution parameters. */
void *
ui_check_upperlimit(struct argp_option *option, char *arg,
                    char *filename, size_t lineno, void *params)
{
  size_t i;
  char *str;
  double *d;
  gal_data_t *raw;
  struct mkcatalogparams *p=(struct mkcatalogparams *)params;

  /* Write. */
  if(lineno==-1)
    {
      if(p->checkupperlimit[1]==GAL_BLANK_INT32)
        {
          if( asprintf(&str, "%d", p->checkupperlimit[0])<0 )
            error(EXIT_FAILURE, 0, "%s: asprintf allocation", __func__);
        }
      else
        if( asprintf(&str, "%d,%d", p->checkupperlimit[0],
                     p->checkupperlimit[1])<0 )
          error(EXIT_FAILURE, 0, "%s: asprintf allocation", __func__);
      return str;
    }

  /* Read */
  else
    {
      /* If the option is already set, just return. */
      if(option->set) return NULL;

      /* Read the list of numbers as an array. */
      raw=gal_options_parse_list_of_numbers(arg, filename, lineno);

      /* Make sure there is at most only two numbers given. */
      if(raw->size>2)
        error_at_line(EXIT_FAILURE, 0, filename, lineno, "`%s' (value to "
                      "`--%s') contains %zu numbers, but only one or two "
                      "are acceptable.\n\n"
                      "With this option MakeCatalog will write all the "
                      "positions and values of the random distribution for "
                      "one particular labeled region into a table. The "
                      "given value(s) is(are) the label identifier.\n\n"
                      "With one value the distribution for an object will "
                      "be printed: the givne number will be interpretted as "
                      "the requested object's label. With two values, the "
                      "distribution for a specific clump will be written. "
                      "The first will be interpretted as the clump's host "
                      "object label and the second as the clump's label "
                      "within the object", arg, option->name, raw->size);

      /* Make sure the given values are integers and that they are larger
         than zero. */
      d=raw->array;
      for(i=0;i<raw->size;++i)
        {
          if( ceil(d[i]) != d[i])
            error_at_line(EXIT_FAILURE, 0, filename, lineno, "%g (value "
                          "number %zu given to `--%s') is not an "
                          "integer. The value(s) to this option are "
                          "object/clump labels/identifiers, so they must be "
                          "integers", d[i], i+1, option->name);
          if( d[i]<=0 )
            error_at_line(EXIT_FAILURE, 0, filename, lineno, "%g (value "
                          "number %zu given to `--%s') is not positive. "
                          "The value(s) to this option are object/clump "
                          "labels/identifiers, so they must be positive "
                          "integers", d[i], i+1, option->name);
        }

      /* Write the values in. */
      p->checkupperlimit[0] = d[0];
      p->checkupperlimit[1] = raw->size==2 ? d[1] : GAL_BLANK_INT32;

      /* For no un-used variable warning. This function doesn't need the
         pointer.*/
      return NULL;
    }
}




















/**************************************************************/
/***************       Sanity Check         *******************/
/**************************************************************/
/* Read and check ONLY the options. When arguments are involved, do the
   check in `ui_check_options_and_arguments'. */
static void
ui_read_check_only_options(struct mkcatalogparams *p)
{
  float tmp;
  size_t one=1;
  char *tailptr;

  /* If an upper-limit check table is requested with a specific clump, but
     no clump catalog has been requested, then abort and inform the
     user. */
  if( p->checkupperlimit[1]!=GAL_BLANK_INT32 && p->clumpscat==0 )
    error(EXIT_FAILURE, 0, "no clumps catalog is requested, hence "
          "`--checkupperlimit' is only available for objects (one value "
          "must be given to it).\n\n"
          "To ask for a clumps catalog, please append `--clumpscat' to the "
          "command calling MakeCatalog.\n\n"
          "If you want the upperlimit check table for an object, only give "
          "one value (the object's label) to `--checkupperlimit'.");

  /* See if `--skyin' is a filename or a value. When the string is ONLY a
     number (and nothing else), `tailptr' will point to the end of the
     string (`\0'). */
  if(p->skyfile)
    {
      tmp=strtod(p->skyfile, &tailptr);
      if(*tailptr=='\0')
        {
          /* Allocate the data structure. */
          p->sky=gal_data_alloc(NULL, GAL_TYPE_FLOAT32, 1, &one, NULL, 0, -1,
                                NULL, NULL, NULL);

          /* Write the value inside it. */
          *((float *)(p->sky->array))=tmp;
        }
    }

  /* Similar to the case for Sky above. */
  if(p->stdfile)
    {
      tmp=strtod(p->stdfile, &tailptr);
      if(*tailptr=='\0')
        {
          /* Allocate the data structure. */
          p->std=gal_data_alloc(NULL, GAL_TYPE_FLOAT32, 1, &one, NULL, 0, -1,
                                NULL, NULL, NULL);

          /* Write the value inside it. */
          *((float *)(p->std->array))=tmp;
        }
    }
}




static void
ui_check_options_and_arguments(struct mkcatalogparams *p)
{
  /* Make sure the main input file name (for the object labels) was given
     and if it was a FITS file, that a HDU is also given. */
  if(p->objectsfile)
    {
      if( gal_fits_name_is_fits(p->objectsfile) && p->cp.hdu==NULL )
        error(EXIT_FAILURE, 0, "no HDU specified. When the input is a FITS "
              "file, a HDU must also be specified, you can use the `--hdu' "
              "(`-h') option and give it the HDU number (starting from "
              "zero), extension name, or anything acceptable by CFITSIO");

    }
  else
    error(EXIT_FAILURE, 0, "no input file is specified");
}




















/**************************************************************/
/***************       Preparations         *******************/
/**************************************************************/
/* If the user hasn't explicitly specified a filename for input,
   MakeCatalog will use other given file names. */
static void
ui_set_filenames(struct mkcatalogparams *p)
{
  p->usedclumpsfile = p->clumpsfile ? p->clumpsfile : p->objectsfile;

  p->usedvaluesfile = p->valuesfile ? p->valuesfile : p->objectsfile;

  p->usedskyfile    = ( p->skyfile
                       ? p->skyfile
                       : ( p->valuesfile ? p->valuesfile : p->objectsfile ) );

  p->usedstdfile    = ( p->stdfile
                       ? p->stdfile
                       : ( p->valuesfile ? p->valuesfile : p->objectsfile ) );
}





/* The clumps and objects images must be integer type, so we'll use this
   function to avoid having to write the error message two times. */
static void
ui_check_type_int(char *filename, char *hdu, uint8_t type)
{
  if( type==GAL_TYPE_FLOAT32 || type==GAL_TYPE_FLOAT64 )
    error(EXIT_FAILURE, 0, "%s (hdu: %s): type %s not acceptable as "
          "labels input. labeled images must have an integer datatype.\n\n"
          "If you are sure the extension contains only integer values but "
          "it is just stored in a floating point container, you can "
          "put it in an integer container with Gnuastro's Arithmetic "
          "program using this command:\n\n"
          "    $ astarithmetic %s int32 -h%s", filename, hdu,
          gal_type_name(type, 1), filename, hdu);
}





/* If a WCS structure is present, then read its basic information to use in
   the table meta-data. */
static void
ui_wcs_info(struct mkcatalogparams *p)
{
  char *c;
  size_t i;

  /* Read the WCS meta-data. */
  p->objects->wcs=gal_wcs_read(p->objectsfile, p->cp.hdu, 0, 0,
                               &p->objects->nwcs);

  /* Read the basic WCS information. */
  if(p->objects->wcs)
    {
      /* Allocate space for the array of strings. */
      errno=0;
      p->ctype=malloc(p->objects->ndim * sizeof *p->ctype);
      if(p->ctype==NULL)
        error(EXIT_FAILURE, 0, "%s: %zu bytes for `p->ctype'", __func__,
              p->objects->ndim * sizeof *p->ctype);

      /* Fill in the values. */
      for(i=0;i<p->objects->ndim;++i)
        {
          /* CTYPE might contain `-' characters, we just want the first
             non-dash characters. The loop will either stop either at the end
             or where there is a dash. So we can just replace it with an
             end-of-string character. */
          gal_checkset_allocate_copy(p->objects->wcs->ctype[i], &p->ctype[i]);
          c=p->ctype[i]; while(*c!='\0' && *c!='-') ++c;
          *c='\0';
        }
    }
}





/* The only mandatory input is the objects image, so first read that and
   make sure its type is correct. */
static void
ui_read_labels(struct mkcatalogparams *p)
{
  char *msg;
  gal_data_t *tmp, *keys=gal_data_array_calloc(2);

  /* Read it into memory. */
  p->objects = gal_array_read_one_ch(p->objectsfile, p->cp.hdu,
                                     p->cp.minmapsize);


  /* Make sure it has an integer type. */
  ui_check_type_int(p->objectsfile, p->cp.hdu, p->objects->type);


  /* Convert it to `int32' type (if it already isn't). */
  p->objects=gal_data_copy_to_new_type_free(p->objects, GAL_TYPE_INT32);


  /* Currently MakeCatalog is only implemented for 2D images. */
<<<<<<< HEAD
  if(p->input->ndim!=2 && p->input->ndim!=3)
=======
  if(p->objects->ndim!=2)
>>>>>>> 1c6b5773
    error(EXIT_FAILURE, 0, "%s (hdu %s) has %zu dimensions, MakeCatalog "
          "currently only supports 2D inputs", p->objectsfile, p->cp.hdu,
          p->objects->ndim);

  /* See if the total number of objects is given in the header keywords. */
  keys[0].name="NUMLABS";
  keys[0].type=GAL_TYPE_SIZE_T;
  keys[0].array=&p->numobjects;
  gal_fits_key_read(p->objectsfile, p->cp.hdu, keys, 0, 0);
  if(keys[0].status) /* status!=0: the key couldn't be read by CFITSIO. */
    {
      tmp=gal_statistics_maximum(p->objects);
      p->numobjects=*((int32_t *)(tmp->array)); /*numobjects is in int32_t.*/
      gal_data_free(tmp);
    }

  /* If there were no objects in the input, then inform the user with an
     error (it is pointless to build a catalog). */
  if(p->numobjects==0)
    error(EXIT_FAILURE, 0, "no object labels (non-zero pixels) in "
          "%s (hdu %s). To make a catalog, labeled regions must be defined",
          p->objectsfile, p->cp.hdu);


  /* See if the labels image has blank pixels and set the flags
     appropriately. */
  p->hasblank = gal_blank_present(p->objects, 1);


  /* Prepare WCS information for final table meta-data. */
  ui_wcs_info(p);


  /* Read the clumps array if necessary. */
  if(p->clumpscat)
    {
      /* Make sure the HDU is also given. */
      if(p->clumpshdu==NULL)
        error(EXIT_FAILURE, 0, "%s: no HDU/extension provided for the "
              "CLUMPS dataset. Please use the `--clumpshdu' option to "
              "give a specific HDU using its number (counting from zero) "
              "or name. If the dataset is in another file, please use "
              "`--clumpsfile' to give the filename. If you don't want any "
              "clumps catalog output, remove the `--clumpscat' option from "
              "the command-line or give it a value of zero in a "
              "configuration file", p->usedclumpsfile);

      /* Read the clumps image. */
      p->clumps = gal_array_read_one_ch(p->usedclumpsfile, p->clumpshdu,
                                        p->cp.minmapsize);

      /* Check its size. */
      if( gal_data_dsize_is_different(p->objects, p->clumps) )
        error(EXIT_FAILURE, 0, "`%s' (hdu: %s) and `%s' (hdu: %s) have a"
              "different dimension/size", p->usedclumpsfile, p->clumpshdu,
              p->objectsfile, p->cp.hdu);

      /* Check its type. */
      ui_check_type_int(p->usedclumpsfile, p->clumpshdu, p->clumps->type);
      p->clumps=gal_data_copy_to_new_type_free(p->clumps, GAL_TYPE_INT32);

      /* See if there are keywords to help in finding the number. */
      keys[0].next=&keys[1];
      keys[0].status=keys[1].status=0;
      keys[0].name="CLUMPSN";               keys[1].name="NUMLABS";
      keys[0].type=GAL_TYPE_FLOAT32;        keys[1].type=GAL_TYPE_SIZE_T;
      keys[0].array=&p->clumpsn;            keys[1].array=&p->numclumps;
      gal_fits_key_read(p->usedclumpsfile, p->clumpshdu, keys, 0, 0);
      if(keys[0].status) p->clumpsn=NAN;
      if(keys[1].status)
        {
          if( asprintf(&msg, "%s (hdu: %s): couldn't find/read `NUMLABS' in "
                       "the header keywords, see CFITSIO error above. The "
                       "clumps image must have the total number of clumps "
                       "(irrespective of how many objects there are in the "
                       "image) in this header keyword", p->usedclumpsfile,
                       p->clumpshdu)<0 )
            error(EXIT_FAILURE, 0, "%s: asprintf allocation", __func__);
          gal_fits_io_error(keys[1].status, msg);
        }

      /* If there were no clumps, then free the clumps array and set it to
         NULL, so for the rest of the processing, MakeCatalog things that
         no clumps image was given. */
      if(p->numclumps==0)
        {
          /* Just as a sanity check, see if there are any clumps (positive
             valued pixels) in the array. If there are, then `NUMCLUMPS'
             wasn't set properly and we should abort with an error. */
          tmp=gal_statistics_maximum(p->clumps);
          if( *((int32_t *)(p->clumps->array))>0 )
            error(EXIT_FAILURE, 0, "%s (hdu: %s): the `NUMCLUMPS' header "
                  "keyword has a value of zero, but there are positive "
                  "pixels in the array, showing that there are clumps in "
                  "image. This is a wrong usage of the `NUMCLUMPS' keyword."
                  "It must contain the total number of clumps (irrespective "
                  "of how many objects there are). Please correct this issue "
                  "and run MakeCatalog again", p->usedclumpsfile,
                  p->clumpshdu);

          /* Since there are no clumps, we won't bother creating a clumps
             catalog and from this step onward, we'll act as if no clumps
             catalog was requested. In order to not confuse the user in the
             end, we'll print a warning first. */
          fprintf(stderr, "WARNING: %s (hdu %s): there are no clumps "
                  "in the image, therefore no clumps catalog will be "
                  "created.\n", p->usedclumpsfile, p->clumpshdu);
          gal_data_free(p->clumps);
          p->clumps=NULL;
        }
    }


  /* Clean up. */
  keys[0].name=keys[1].name=NULL;
  keys[0].array=keys[1].array=NULL;
  gal_data_array_free(keys, 2, 1);
}





/* See which inputs are necessary. Ultimate, there are only three extra
   inputs: a values image, a sky image and a sky standard deviation
   image. However, there are many raw column measurements. So to keep
   things clean, we'll just put a value of `1' in the three `values', `sky'
   and `std' pointers everytime a necessary input is found. */
static void
ui_necessary_inputs(struct mkcatalogparams *p, int *values, int *sky,
                    int *std)
{
  size_t i;

  if(p->upperlimit) *values=1;

  /* Go over all the object columns. Note that the objects and clumps (if
     the `--clumpcat' option is given) inputs are mandatory and it is not
     necessary to specify it here. */
  for(i=0; i<OCOL_NUMCOLS; ++i)
    if(p->oiflag[i])
      switch(i)
        {
        case OCOL_NUMALL:             /* Only object labels. */    break;
        case OCOL_NUM:                *values        = 1;          break;
        case OCOL_SUM:                *values        = 1;          break;
        case OCOL_SUM_VAR:            *values = *std = 1;          break;
        case OCOL_MEDIAN:             *values        = 1;          break;
        case OCOL_VX:                 *values        = 1;          break;
        case OCOL_VY:                 *values        = 1;          break;
        case OCOL_VXX:                *values        = 1;          break;
        case OCOL_VYY:                *values        = 1;          break;
        case OCOL_VXY:                *values        = 1;          break;
        case OCOL_SUMSKY:             *sky           = 1;          break;
        case OCOL_SUMSTD:             *std           = 1;          break;
        case OCOL_SUMWHT:             *values        = 1;          break;
        case OCOL_NUMWHT:             *values        = 1;          break;
        case OCOL_GX:                 /* Only object labels. */    break;
        case OCOL_GY:                 /* Only object labels. */    break;
        case OCOL_GXX:                /* Only object labels. */    break;
        case OCOL_GYY:                /* Only object labels. */    break;
        case OCOL_GXY:                /* Only object labels. */    break;
        case OCOL_UPPERLIMIT_B:       *values        = 1;          break;
        case OCOL_UPPERLIMIT_S:       *values        = 1;          break;
        case OCOL_UPPERLIMIT_Q:       *values        = 1;          break;
        case OCOL_UPPERLIMIT_SKEW:    *values        = 1;          break;
        case OCOL_C_NUMALL:           /* Only clump labels.  */    break;
        case OCOL_C_NUM:              *values        = 1;          break;
        case OCOL_C_SUM:              *values        = 1;          break;
        case OCOL_C_VX:               *values        = 1;          break;
        case OCOL_C_VY:               *values        = 1;          break;
        case OCOL_C_GX:               /* Only clump labels. */     break;
        case OCOL_C_GY:               /* Only clump labels. */     break;
        case OCOL_C_SUMWHT:           *values        = 1;          break;
        case OCOL_C_NUMWHT:           *values        = 1;          break;
        default:
          error(EXIT_FAILURE, 0, "%s: a bug! Please contact us at %s to "
                "fix the problem. The code %zu is not a recognized "
                "intermediate OBJECT columns", __func__, PACKAGE_BUGREPORT,
                i);
        }

  /* Check the clump elements also. */
  if(p->clumps)
    for(i=0; i<CCOL_NUMCOLS; ++i)
      if(p->ciflag[i])
        switch(i)
          {
          case CCOL_NUMALL:           /* Only clump labels. */     break;
          case CCOL_NUM:              *values        = 1;          break;
          case CCOL_SUM:              *values        = 1;          break;
          case CCOL_SUM_VAR:          *values = *std = 1;          break;
          case CCOL_MEDIAN:           *values        = 1;          break;
          case CCOL_RIV_NUM:          /* Only clump labels. */     break;
          case CCOL_RIV_SUM:          *values        = 1;          break;
          case CCOL_RIV_SUM_VAR:      *values = *std = 1;          break;
          case CCOL_VX:               *values        = 1;          break;
          case CCOL_VY:               *values        = 1;          break;
          case CCOL_VXX:              *values        = 1;          break;
          case CCOL_VYY:              *values        = 1;          break;
          case CCOL_VXY:              *values        = 1;          break;
          case CCOL_SUMSKY:           *sky           = 1;          break;
          case CCOL_SUMSTD:           *std           = 1;          break;
          case CCOL_SUMWHT:           *values        = 1;          break;
          case CCOL_NUMWHT:           *values        = 1;          break;
          case CCOL_GX:               /* Only clump labels. */     break;
          case CCOL_GY:               /* Only clump labels. */     break;
          case CCOL_GXX:              /* Only clump labels. */     break;
          case CCOL_GYY:              /* Only clump labels. */     break;
          case CCOL_GXY:              /* Only clump labels. */     break;
          case CCOL_UPPERLIMIT_B:     *values        = 1;          break;
          case CCOL_UPPERLIMIT_S:     *values        = 1;          break;
          case CCOL_UPPERLIMIT_Q:     *values        = 1;          break;
          case CCOL_UPPERLIMIT_SKEW:  *values        = 1;          break;
          default:
            error(EXIT_FAILURE, 0, "%s: a bug! Please contact us at %s to "
                  "fix the problem. The code %zu is not a recognized "
                  "intermediate CLUMP column", __func__, PACKAGE_BUGREPORT,
                  i);
          }
}





/* When the Sky and its standard deviation are given as tiles, we need to
   define a tile structure. */
static void
ui_preparation_check_size_read_tiles(struct mkcatalogparams *p,
                                     gal_data_t *in, char *filename,
                                     char *hdu)
{
  struct gal_tile_two_layer_params *tl=&p->cp.tl;

  /* See if we should treat this dataset as tile values or not. */
  if( gal_data_dsize_is_different(p->objects, in) )
    {
      /* The `tl' structure is initialized here. But this function may be
         called multiple times. So, first check if the `tl' structure has
         already been initialized and if so, don't repeat it. */
      if(tl->ndim==0)
        {
          gal_tile_full_sanity_check(p->objectsfile, p->cp.hdu, p->objects,
                                     tl);
          gal_tile_full_two_layers(p->objects, tl);
          gal_tile_full_permutation(tl);
        }

      /* See if the size of the `in' dataset corresponds to the
         tessellation. */
      if(in->size!=tl->tottiles)
        error(EXIT_FAILURE, 0, "%s (hdu: %s): doesn't have the right "
              "size (%zu elements or pixels).\n\n"
              "It must either be the same size as `%s' (hdu: `%s'), or "
              "it must have the same number of elements as the total "
              "number of tiles in the tessellation (%zu). In the latter "
              "case, each pixel is assumed to be a fixed value for a "
              "complete tile.\n\n"
              "Run with `-P' to see the (tessellation) options/settings "
              "and their values). For more information on tessellation in "
              "Gnuastro, please run the following command (use the arrow "
              "keys for up and down and press `q' to return to the "
              "command-line):\n\n"
              "    $ info gnuastro tessellation",
              filename, hdu, in->size, p->objectsfile, p->cp.hdu,
              tl->tottiles);
    }
}





/* Subtract `sky' from the input dataset depending on its size (it may be
   the whole array or a tile-values array).. */
static void
ui_subtract_sky(struct mkcatalogparams *p)
{
  size_t tid;
  gal_data_t *tile;
  float *s, *f, *ff, *skyarr=p->sky->array;
  struct gal_tile_two_layer_params *tl=&p->cp.tl;

  /* It is the same size as the input or a single value. */
  if( gal_data_dsize_is_different(p->values, p->sky)==0 || p->sky->size==1)
    {
      s=p->sky->array;
      ff = (f=p->values->array) + p->values->size;
      if(p->sky->size==1) { if(*s!=0.0) do *f-=*s;   while(++f<ff); }
      else                              do *f-=*s++; while(++f<ff);
    }

  /* It is the same size as the number of tiles. */
  else if( tl->tottiles==p->sky->size )
    {
      /* Go over all the tiles. */
      for(tid=0; tid<tl->tottiles; ++tid)
        {
          /* For easy reading. */
          tile=&tl->tiles[tid];

          /* Subtract the Sky value from the input image. */
          GAL_TILE_PARSE_OPERATE(tile, NULL, 0, 0, {*i-=skyarr[tid];});
        }
    }

  /* The size must have been checked before, so if control reaches here, we
     have a bug! */
  else
    error(EXIT_FAILURE, 0, "%s: a bug! Please contact us at %s to fix "
          "the problem. For some reason, the size doesn't match", __func__,
          PACKAGE_BUGREPORT);
}





static void
ui_preparations_read_inputs(struct mkcatalogparams *p)
{
  size_t one=1;
  gal_data_t *zero;
  gal_data_t *column;
  int need_values=0, need_sky=0, need_std=0;

  /* See which inputs are necessary. */
  ui_necessary_inputs(p, &need_values, &need_sky, &need_std);


  /* If the values dataset is necessary, read it in and set the units of
     the columns from it (if it has any). */
  if(need_values)
    {
      /* Make sure the HDU is also given. */
      if(p->valueshdu==NULL)
        error(EXIT_FAILURE, 0, "%s: no HDU/extension provided for the "
              "VALUES dataset. Atleast one column needs this dataset. "
              "Please use the `--valueshdu' option to give a specific HDU "
              "using its number (counting from zero) or name. If the "
              "dataset is in another file, please use `--valuesfile' to "
              "give the filename", p->usedvaluesfile);

      /* Read the values dataset. */
      p->values=gal_array_read_one_ch_to_type(p->usedvaluesfile, p->valueshdu,
                                              GAL_TYPE_FLOAT32,
                                              p->cp.minmapsize);

      /* Make sure it has the correct size. */
      if( gal_data_dsize_is_different(p->objects, p->values) )
        error(EXIT_FAILURE, 0, "`%s' (hdu: %s) and `%s' (hdu: %s) have a"
              "different dimension/size", p->usedvaluesfile, p->valueshdu,
              p->objectsfile, p->cp.hdu);

      /* Initially, `p->hasblank' was set based on the objects image, but
         it may happen that the objects image only has zero values for
         blank pixels, so we'll also do a check on the input image. */
      p->hasblank = gal_blank_present(p->objects, 1);

      /* Reset the units of the value-based columns if the input dataset
         has defined units. */
      if(p->values->unit)
        {
          for(column=p->objectcols; column!=NULL; column=column->next)
            if( !strcmp(column->unit, MKCATALOG_NO_UNIT) )
              { free(column->unit); column->unit=p->values->unit; }
          for(column=p->clumpcols; column!=NULL; column=column->next)
            if( !strcmp(column->unit, MKCATALOG_NO_UNIT) )
              { free(column->unit); column->unit=p->values->unit; }
        }
    }



  /* Read the Sky image and check its size. */
  if(p->subtractsky || need_sky)
    {
      /* If it wasn't a number, read the dataset into memory. */
      if(p->sky==NULL)
        {
          /* Make sure the HDU is also given. */
          if(p->skyhdu==NULL)
            error(EXIT_FAILURE, 0, "%s: no HDU/extension provided for the "
                  "SKY dataset. Atleast one column needs this dataset, or "
                  "you have asked to subtract the Sky from the values.\n\n"
                  "Please use the `--skyhdu' option to give a specific HDU "
                  "using its number (counting from zero) or name. If the "
                  "dataset is in another file, please use `--skyin' to "
                  "give the filename", p->usedskyfile);

          /* Read the Sky dataset. */
          p->sky=gal_array_read_one_ch_to_type(p->usedskyfile, p->skyhdu,
                                               GAL_TYPE_FLOAT32,
                                               p->cp.minmapsize);

          /* Check its size and prepare tile structure. */
          ui_preparation_check_size_read_tiles(p, p->sky, p->usedskyfile,
                                               p->skyhdu);
        }

      /* Subtract the Sky value. */
      if(p->subtractsky) ui_subtract_sky(p);
    }


  /* Read the Sky standard deviation dataset (if it wasn't already given as
     a number) and check its size. */
  if(need_std && p->std==NULL)
    {
      /* Make sure the HDU is also given. */
      if(p->stdhdu==NULL)
        error(EXIT_FAILURE, 0, "%s: no HDU/extension provided for the "
              "SKY STANDARD DEVIATION dataset.\n\n"
              "Atleast one column needs this dataset. Please use the "
              "`--stdhdu' option to give a specific HDU using its number "
              "(counting from zero) or name. If the dataset is in another "
              "file, please use `--stdin' to give the filename",
              p->usedstdfile);

      /* Read the Sky standard deviation image into memory. */
      p->std=gal_array_read_one_ch_to_type(p->usedstdfile, p->stdhdu,
                                           GAL_TYPE_FLOAT32,
                                           p->cp.minmapsize);

      /* Check its size and prepare tile structure. */
      ui_preparation_check_size_read_tiles(p, p->std, p->usedstdfile,
                                           p->stdhdu);
    }



  /* Sanity checks on upper-limit measurements. */
  if(p->upperlimit)
    {
      /* If an upperlimit check was requested, make sure the object number
         is not larger than the maximum number of labels. */
      if(p->checkupperlimit[0] != GAL_BLANK_INT32
         && p->checkupperlimit[0] > p->numobjects)
        error(EXIT_FAILURE, 0, "%d (object identifer for the "
              "`--checkupperlimit' option) is larger than the number of "
              "objects in the input labels (%zu)", p->checkupperlimit[0],
              p->numobjects);

      /* Read the mask file if it was given. */
      if(p->upmaskfile)
        {
          /* Make sure the HDU for the mask image is given. */
          if(p->upmaskhdu==NULL)
            error(EXIT_FAILURE, 0, "%s: no HDU/extension provided, please "
                  "use the `--upmaskhdu' option to specify a specific HDU "
                  "using its number (counting from zero) or name",
                  p->upmaskfile);

          /* Read the mask image. */
          p->upmask = gal_array_read_one_ch(p->upmaskfile, p->upmaskhdu,
                                            p->cp.minmapsize);

          /* Check its size. */
          if( gal_data_dsize_is_different(p->objects, p->upmask) )
            error(EXIT_FAILURE, 0, "`%s' (hdu: %s) and `%s' (hdu: %s) have a"
                  "different dimension/size", p->upmaskfile, p->upmaskhdu,
                  p->objectsfile, p->cp.hdu);

          /* If it isn't an integer type, report an error. */
          if( p->upmask->type==GAL_TYPE_FLOAT32
              || p->upmask->type==GAL_TYPE_FLOAT64 )
            error(EXIT_FAILURE, 0, "%s (hdu: %s) has a %s numerical data "
                  "type. Only integer type inputs are acceptable as a mask."
                  "If the values are indeed integers, only placed in a "
                  "floating point container, you can use Gnuastro's "
                  "Arithmetic program to conver the numeric data type",
                  p->upmaskfile, p->upmaskhdu,
                  gal_type_name(p->upmask->type, 1));

          /* Convert the mask to a uint8_t: with a 1 for all non-zero
             pixels and 0 for zero pixels. */
          zero=gal_data_alloc(NULL, GAL_TYPE_UINT8, 1, &one, NULL, 1, -1,
                              NULL, NULL, NULL);
          p->upmask=gal_arithmetic(GAL_ARITHMETIC_OP_NE,
                                   ( GAL_ARITHMETIC_INPLACE
                                     | GAL_ARITHMETIC_FREE
                                     | GAL_ARITHMETIC_NUMOK ),
                                   p->upmask, zero);
        }
    }
}




<<<<<<< HEAD
  /* For a check.
  for(i=0;i<p->numobjects;++i)
    printf("%zu: (%zu, %zu, %zu) --> (%zu, %zu, %zu)\n", i+1, minmax[i*width],
           minmax[i*width+1], minmax[i*width+2], minmax[i*width+3],
           minmax[i*width+4], minmax[i*width+5]);
  exit(0);
  */
=======
>>>>>>> 1c6b5773

/* The necessary keywords from the objects or clumps image were read when
   we were reading them. They were necessary during the
   pre-processing. Here, we'll read the image from  */
static void
ui_preparations_read_keywords(struct mkcatalogparams *p)
{
  float minstd;
  gal_data_t *tmp;
  gal_data_t *keys=NULL;

  /* When a Sky standard deviation dataset (not number) is given. */
  if(p->std && p->std->size>1)
    {
      /* Read the keywords from the standard deviation image. */
      keys=gal_data_array_calloc(2);
      keys[0].next=&keys[1];
      keys[0].name="MINSTD";              keys[1].name="MEDSTD";
      keys[0].type=GAL_TYPE_FLOAT32;      keys[1].type=GAL_TYPE_FLOAT32;
      keys[0].array=&minstd;              keys[1].array=&p->medstd;
      gal_fits_key_read(p->usedstdfile, p->stdhdu, keys, 0, 0);

      /* If the two keywords couldn't be read. We don't want to slow down
         the user for the median (which needs sorting). So we'll just
         calculate the minimum which is necessary for the `p->cpscorr'. */
      if(keys[1].status) p->medstd=NAN;
      if(keys[0].status)
        {
          /* Calculate the minimum STD. */
          tmp=gal_statistics_minimum(p->std);
          minstd=*((float *)(tmp->array));
          gal_data_free(tmp);

          /* If the units are in variance, then take the square root. */
          if(p->variance) minstd=sqrt(minstd);
        }
      p->cpscorr = minstd>1 ? 1.0f : minstd;

      /* Clean up. */
      keys[0].name=keys[1].name=NULL;
      keys[0].array=keys[1].array=NULL;
      gal_data_array_free(keys, 2, 1);
    }
}





/* When both catalogs need to be made, we need a separator, the output
   names will either be built based on the input name or output name (if
   given). In both cases, the operations are the same, just the base name
   differs. So to keep things clean, we have defined this function. */
static void
ui_preparations_both_names(struct mkcatalogparams *p)
{
  char *basename, *suffix=".fits";
  uint8_t keepinputdir=p->cp.keepinputdir;  /* See below. */

  /* Set the type ending. */
  if(p->cp.output)
    {
      /* When the user has specified a name, any possible directories in
         that name must be respected. So we have kept the actual
         `keepinputdir' value in a temporary variable above and set it to 1
         only for this operation. Later we set it back to what it was. */
      p->cp.keepinputdir=1;

      /* Set the base name (if necessary). */
      basename = p->cp.output;

      /* FITS speicifc preparations. */
      if( gal_fits_name_is_fits(p->cp.output) )
        {
          /* The output file name that the user has given supersedes the
             `tableformat' argument. In this case, the filename is a FITS
             file, so if `tableformat' is a text file, we will change it to
             a default binary FITS table. */
          if( p->cp.tableformat==GAL_TABLE_FORMAT_TXT )
            p->cp.tableformat=GAL_TABLE_FORMAT_BFITS;
        }
    }
  else
    {
      /* Note that the suffix is not used in the text table outputs, so it
         doesn't matter if the output table is not FITS. */
      suffix="_cat.fits";
      basename = p->objectsfile;
    }


  /* Set the final filename. If the output is a text file, we need two
     files. But when its a FITS file we want to make a multi-extension FITS
     file. */
  if(p->cp.tableformat==GAL_TABLE_FORMAT_TXT)
    {
      p->objectsout=gal_checkset_automatic_output(&p->cp, basename, "_o.txt");
      p->clumpsout=gal_checkset_automatic_output(&p->cp, basename, "_c.txt");
    }
  else
    {
      p->objectsout=gal_checkset_automatic_output(&p->cp, basename, suffix);
      p->clumpsout=p->objectsout;
    }

  /* Revert `keepinputdir' to what it was. */
  p->cp.keepinputdir=keepinputdir;
}





/* Set the output name. */
static void
ui_preparations_outnames(struct mkcatalogparams *p)
{
  char *suffix;

  /* The process differs if an output filename has been given. */
  if(p->cp.output)
    {
      /* If the output name is a FITS file, then
         `gal_tableintern_check_fits_format' will see if the tableformat
         corresponds to a FITS table or not. If the output name isn't a
         FITS file then the current value of `p->cp.tableformat' is
         irrelevant and it must be set to text. We use this value in the
         end to determine specific features. */
      if( gal_fits_name_is_fits(p->cp.output) )
        gal_tableintern_check_fits_format(p->cp.output, p->cp.tableformat);
      else
        p->cp.tableformat=GAL_TABLE_FORMAT_TXT;

      /* If a clumps image is present, then we have two outputs. */
      if(p->clumps) ui_preparations_both_names(p);
      else
        {
          gal_checkset_writable_remove(p->cp.output, 0, p->cp.dontdelete);
          gal_checkset_allocate_copy(p->cp.output, &p->objectsout);
        }
    }
  else
    {
      /* Both clumps and object catalogs are necessary. */
      if(p->clumps) ui_preparations_both_names(p);

      /* We only need one objects catalog. */
      else
        {
          suffix = ( p->cp.tableformat==GAL_TABLE_FORMAT_TXT
                     ? "_cat.txt" : "_cat.fits" );
          p->objectsout=gal_checkset_automatic_output(&p->cp, p->objectsfile,
                                                      suffix);
        }
    }

  /* If an upperlimit check image is requsted, then set its filename. */
  if(p->checkupperlimit)
    {
      suffix = ( p->cp.tableformat==GAL_TABLE_FORMAT_TXT
                 ? "_upcheck.txt" : "_upcheck.fits" );
      p->upcheckout=gal_checkset_automatic_output(&p->cp,
                                                  ( p->cp.output
                                                    ? p->cp.output
                                                    : p->objectsfile),
                                                  suffix);
    }

  /* Just to avoid bugs (`p->cp.output' must no longer be used), we'll free
     it and set it to NULL.*/
  free(p->cp.output);
  p->cp.output=NULL;
}





/* To make the catalog processing more scalable (and later allow for
   over-lappping regions), we will define a tile for each object. */
void
ui_one_tile_per_object(struct mkcatalogparams *p)
{
  size_t ndim=p->objects->ndim;

  int32_t *l, *lf, *start;
  size_t i, d, *min, *max, width=2*ndim;
  size_t *minmax=gal_data_malloc_array(GAL_TYPE_SIZE_T,
                                       width*p->numobjects, __func__,
                                       "minmax");
  size_t *coord=gal_data_malloc_array(GAL_TYPE_SIZE_T, ndim, __func__,
                                      "coord");


  /* Initialize the minimum and maximum position for each tile/object. So,
     we'll initialize the minimum coordinates to the maximum possible
     `size_t' value (in `GAL_BLANK_SIZE_T') and the maximums to zero. */
  for(i=0;i<p->numobjects;++i)
    for(d=0;d<ndim;++d)
      {
        minmax[ i * width +        d ] = GAL_BLANK_SIZE_T; /* Minimum. */
        minmax[ i * width + ndim + d ] = 0;                /* Maximum. */
      }

  /* Go over the objects label image and correct the minimum and maximum
     coordinates. */
  start=p->objects->array;
  lf=(l=p->objects->array)+p->objects->size;
  do
    if(*l>0)
      {
        /* Get the coordinates of this pixel. */
        gal_dimension_index_to_coord(l-start, ndim, p->objects->dsize, coord);

        /* Check to see this coordinate is the smallest/largest found so
           far for this label. Note that labels start from 1, while indexs
           here start from zero. */
        min = &minmax[ (*l-1) * width        ];
        max = &minmax[ (*l-1) * width + ndim ];
        for(d=0;d<ndim;++d)
          {
            if( coord[d] < min[d] ) min[d] = coord[d];
            if( coord[d] > max[d] ) max[d] = coord[d];
          }
      }
  while(++l<lf);

  /* For a check.
  for(i=0;i<p->numobjects;++i)
    printf("%zu: (%zu, %zu) --> (%zu, %zu)\n", i+1, minmax[i*width],
           minmax[i*width+1], minmax[i*width+2], minmax[i*width+3]);
  */

  /* Make the tiles. */
  p->tiles=gal_tile_series_from_minmax(p->objects, minmax, p->numobjects);

  /* Clean up. */
  free(coord);
  free(minmax);
}





/* Sanity checks and preparations for the upper-limit magnitude. */
static void
ui_preparations_upperlimit(struct mkcatalogparams *p)
{
  size_t i, c=0;

  /* Check if the given range has the same number of elements as dimensions
     in the input. */
  if(p->uprange)
    {
      for(i=0;p->uprange[i]!=-1;++i) ++c;
      if(c!=p->objects->ndim)
        error(EXIT_FAILURE, 0, "%zu values given to `--uprange', but input "
              "has %zu dimensions", c, p->objects->ndim);
    }

  /* Check the number of random samples. */
  if( p->upnum < MKCATALOG_UPPERLIMIT_MINIMUM_NUM )
    error(EXIT_FAILURE, 0, "%zu not acceptable as `--upnum'. The minimum "
          "acceptable number of random samples for the upper limit "
          "magnitude is %d", p->upnum, MKCATALOG_UPPERLIMIT_MINIMUM_NUM);

  /* Check if sigma-clipping parameters have been given. */
  if( isnan(p->upsigmaclip[0]) )
    error(EXIT_FAILURE, 0, "`--upsigmaclip' is mandatory for measuring "
          "the upper-limit magnitude. It takes two numbers separated by "
          "a comma. The first is the multiple of sigma and the second is "
          "the aborting criteria: <1: tolerance level, >1: number of "
          "clips");

  /* Check if the sigma multiple is given. */
  if( isnan(p->upnsigma) )
    error(EXIT_FAILURE, 0, "`--upnsigma' is mandatory for measuring the "
          "upperlimit magnitude. Its value is the multiple of final sigma "
          "that is reported as the upper-limit");

  /* Set the random number generator. */
  gsl_rng_env_setup();
  p->rng=gsl_rng_alloc(gsl_rng_ranlxs1);
  p->seed = ( p->envseed
              ? gsl_rng_default_seed
              : gal_timing_time_based_rng_seed() );
  if(p->envseed) gsl_rng_set(p->rng, p->seed);
  p->rngname=gsl_rng_name(p->rng);

  /* Keep the minimum and maximum values of the random number generator. */
  p->rngmin=gsl_rng_min(p->rng);
  p->rngdiff=gsl_rng_max(p->rng)-p->rngmin;
}









void
ui_preparations(struct mkcatalogparams *p)
{
  /* If no columns are requested, then inform the user. */
  if(p->columnids==NULL)
    error(EXIT_FAILURE, 0, "no columns requested, please run again with "
          "`--help' for the full list of columns you can ask for");


  /* Set the actual filenames to use. */
  ui_set_filenames(p);


  /* Read the main input (the objects image). */
  ui_read_labels(p);


  /* Prepare the output columns. */
  columns_define_alloc(p);


  /* Read the inputs. */
  ui_preparations_read_inputs(p);


  /* Read the helper keywords from the inputs and if they aren't present
     then calculate the necessary parameters. */
  ui_preparations_read_keywords(p);


  /* Set the output filename(s). */
  ui_preparations_outnames(p);


  /* Make the tiles that cover each object. */
  ui_one_tile_per_object(p);


  /* Allocate the reference random number generator and seed values. It
     will be cloned once for every thread. If the user hasn't called
     `envseed', then we want it to be different for every run, so we need
     to re-set the seed. */
  if(p->upperlimit) ui_preparations_upperlimit(p);

  if( p->hasmag && isnan(p->zeropoint) )
    error(EXIT_FAILURE, 0, "no zeropoint specified");


  /* Prepare the two internal arrays necessary to sort the clumps catalog
     by object and clump IDs. We are allocating and filling these in
     separately (and not using the actual output columns that have the same
     values), because playing with the output columns can cause bad
     bugs. If the user wants performance, they are encouraged to run
     MakeCatalog with `--noclumpsort' and avoid the whole process all
     together. */
  if(p->clumps && !p->noclumpsort && p->cp.numthreads>1)
    {
      p->hostobjid_c=gal_data_malloc_array(GAL_TYPE_SIZE_T,
                                           p->clumpcols->size, __func__,
                                           "p->hostobjid_c");
      p->numclumps_c=gal_data_malloc_array(GAL_TYPE_SIZE_T,
                                           p->objectcols->size, __func__,
                                           "p->numclumps_c");
    }
}



















/**************************************************************/
/************         Set the parameters          *************/
/**************************************************************/

void
ui_read_check_inputs_setup(int argc, char *argv[], struct mkcatalogparams *p)
{
  char *tmp;
  struct gal_options_common_params *cp=&p->cp;


  /* Include the parameters necessary for argp from this program (`args.h')
     and for the common options to all Gnuastro (`commonopts.h'). We want
     to directly put the pointers to the fields in `p' and `cp', so we are
     simply including the header here to not have to use long macros in
     those headers which make them hard to read and modify. This also helps
     in having a clean environment: everything in those headers is only
     available within the scope of this function. */
#include <gnuastro-internal/commonopts.h>
#include "args.h"


  /* Initialize the options and necessary information.  */
  ui_initialize_options(p, program_options, gal_commonopts_options);


  /* Read the command-line options and arguments. */
  errno=0;
  if(argp_parse(&thisargp, argc, argv, 0, 0, p))
    error(EXIT_FAILURE, errno, "parsing arguments");


  /* Read the configuration files and set the common values. */
  gal_options_read_config_set(&p->cp);


  /* Read the options into the program's structure, and check them and
     their relations prior to printing. */
  ui_read_check_only_options(p);


  /* Print the option values if asked. Note that this needs to be done
     after the option checks so un-sane values are not printed in the
     output state. */
  gal_options_print_state(&p->cp);


  /* Check that the options and arguments fit well with each other. Note
     that arguments don't go in a configuration file. So this test should
     be done after (possibly) printing the option values. */
  ui_check_options_and_arguments(p);


  /* Read/allocate all the necessary starting arrays. */
  ui_preparations(p);


  /* Inform the user. */
  if(!p->cp.quiet)
    {
      /* Write the information. */
      printf(PROGRAM_NAME" started on %s", ctime(&p->rawtime));
      printf("  - Using %zu CPU thread%s\n", p->cp.numthreads,
             p->cp.numthreads==1 ? "." : "s.");
      printf("  - Objects: %s (hdu: %s)\n", p->objectsfile, p->cp.hdu);
      if(p->clumps)
        printf("  - Clumps:  %s (hdu: %s)\n", p->usedclumpsfile,
               p->clumpshdu);
      if(p->values)
        printf("  - Values:  %s (hdu: %s)\n", p->usedvaluesfile,
               p->valueshdu);

      if(p->subtractsky || p->sky)
        {
          if(p->sky->size==1)
            printf("  - Sky: %g\n", *((float *)(p->sky->array)) );
          else
            printf("  - Sky: %s (hdu: %s)\n", p->usedskyfile, p->skyhdu);
        }

      if(p->std)
        {
          tmp = p->variance ? "VAR" : "STD";
          if(p->std->size==1)
            printf("  - Sky %s: %g\n", tmp, *((float *)(p->std->array)) );
          else
            printf("  - Sky %s: %s (hdu: %s)\n", tmp, p->usedstdfile,
                   p->stdhdu);
        }

      if(p->upmaskfile)
        printf("  - Upper limit magnitude mask: %s (hdu: %s)\n",
               p->upmaskfile, p->cp.hdu);
      if(p->upperlimit)
        {
          printf("  - Random number generator name: %s\n", p->rngname);
          printf("  - Random number generator seed: %"PRIu64"\n", p->seed);
        }
    }
}




















/**************************************************************/
/************      Free allocated, report         *************/
/**************************************************************/
void
ui_free_report(struct mkcatalogparams *p, struct timeval *t1)
{
  size_t d;

  /* The temporary arrays for WCS coordinates. */
  if(p->wcs_vo ) gal_list_data_free(p->wcs_vo);
  if(p->wcs_vc ) gal_list_data_free(p->wcs_vc);
  if(p->wcs_go ) gal_list_data_free(p->wcs_go);
  if(p->wcs_gc ) gal_list_data_free(p->wcs_gc);
  if(p->wcs_vcc) gal_list_data_free(p->wcs_vcc);
  if(p->wcs_gcc) gal_list_data_free(p->wcs_gcc);

  /* Free the types of the WCS coordinates (for catalog meta-data). */
  if(p->ctype)
    {
      for(d=0;d<p->objects->ndim;++d)
        free(p->ctype[d]);
      free(p->ctype);
    }

  /* If a random number generator was allocated, free it. */
  if(p->rng) gsl_rng_free(p->rng);

  /* Free output names. */
  if(p->clumpsout && p->clumpsout!=p->objectsout)
    free(p->clumpsout);
  free(p->objectsout);

  /* Free the allocated arrays: */
  free(p->skyhdu);
  free(p->stdhdu);
  free(p->cp.hdu);
  free(p->oiflag);
  free(p->ciflag);
  free(p->skyfile);
  free(p->stdfile);
  free(p->clumpshdu);
  free(p->valueshdu);
  free(p->clumpsfile);
  free(p->valuesfile);
  free(p->hostobjid_c);
  free(p->numclumps_c);
  gal_data_free(p->sky);
  gal_data_free(p->std);
  gal_data_free(p->values);
  gal_data_free(p->upmask);
  gal_data_free(p->clumps);
  gal_data_free(p->objects);
  if(p->upcheckout) free(p->upcheckout);
  gal_data_array_free(p->tiles, p->numobjects, 0);

  /* If the Sky or its STD image were given in tiles, then we defined a
     tile structure to deal with them. The initialization of the tile
     structure is checked with its `ndim' element. */
  if(p->cp.tl.ndim) gal_tile_full_free_contents(&p->cp.tl);

  /* If an upper limit range warning is necessary, print it here. */
  if(p->uprangewarning)
    fprintf(stderr, "\nMore on the WARNING-UPPERLIMIT(s) above: "
            "In order to obtain a good/robust random distribution (and "
            "thus a reliable upper-limit measurement), it is necessary "
            "to have a sufficienty wide enough range (in each dimension). "
            "As mentioned in the warning(s) above, the available "
            "range for random sampling of some of the labels in this "
            "input is less than double their length. If the input is taken "
            "from a larger dataset, this issue can be solved by using a "
            "larger part of it. You can also run MakeCatalog with "
            "`--checkupperlimit' to see the distribution for a special "
            "object or clump as a table and personally inspect its "
            "reliability. \n\n");

  /* Print the final message. */
  if(!p->cp.quiet)
    gal_timing_report(t1, PROGRAM_NAME" finished in: ", 0);
}<|MERGE_RESOLUTION|>--- conflicted
+++ resolved
@@ -553,14 +553,10 @@
 
 
   /* Currently MakeCatalog is only implemented for 2D images. */
-<<<<<<< HEAD
-  if(p->input->ndim!=2 && p->input->ndim!=3)
-=======
-  if(p->objects->ndim!=2)
->>>>>>> 1c6b5773
+  if(p->objects->ndim!=2 && p->objects->ndim!=3)
     error(EXIT_FAILURE, 0, "%s (hdu %s) has %zu dimensions, MakeCatalog "
-          "currently only supports 2D inputs", p->objectsfile, p->cp.hdu,
-          p->objects->ndim);
+          "currently only supports 2D or 3D datasets", p->objectsfile,
+          p->cp.hdu, p->objects->ndim);
 
   /* See if the total number of objects is given in the header keywords. */
   keys[0].name="NUMLABS";
@@ -708,6 +704,7 @@
         case OCOL_MEDIAN:             *values        = 1;          break;
         case OCOL_VX:                 *values        = 1;          break;
         case OCOL_VY:                 *values        = 1;          break;
+        case OCOL_VZ:                 *values        = 1;          break;
         case OCOL_VXX:                *values        = 1;          break;
         case OCOL_VYY:                *values        = 1;          break;
         case OCOL_VXY:                *values        = 1;          break;
@@ -717,6 +714,7 @@
         case OCOL_NUMWHT:             *values        = 1;          break;
         case OCOL_GX:                 /* Only object labels. */    break;
         case OCOL_GY:                 /* Only object labels. */    break;
+        case OCOL_GZ:                 /* Only object labels. */    break;
         case OCOL_GXX:                /* Only object labels. */    break;
         case OCOL_GYY:                /* Only object labels. */    break;
         case OCOL_GXY:                /* Only object labels. */    break;
@@ -729,8 +727,10 @@
         case OCOL_C_SUM:              *values        = 1;          break;
         case OCOL_C_VX:               *values        = 1;          break;
         case OCOL_C_VY:               *values        = 1;          break;
+        case OCOL_C_VZ:               *values        = 1;          break;
         case OCOL_C_GX:               /* Only clump labels. */     break;
         case OCOL_C_GY:               /* Only clump labels. */     break;
+        case OCOL_C_GZ:               /* Only clump labels. */     break;
         case OCOL_C_SUMWHT:           *values        = 1;          break;
         case OCOL_C_NUMWHT:           *values        = 1;          break;
         default:
@@ -756,6 +756,7 @@
           case CCOL_RIV_SUM_VAR:      *values = *std = 1;          break;
           case CCOL_VX:               *values        = 1;          break;
           case CCOL_VY:               *values        = 1;          break;
+          case CCOL_VZ:               *values        = 1;          break;
           case CCOL_VXX:              *values        = 1;          break;
           case CCOL_VYY:              *values        = 1;          break;
           case CCOL_VXY:              *values        = 1;          break;
@@ -765,6 +766,7 @@
           case CCOL_NUMWHT:           *values        = 1;          break;
           case CCOL_GX:               /* Only clump labels. */     break;
           case CCOL_GY:               /* Only clump labels. */     break;
+          case CCOL_GZ:               /* Only clump labels. */     break;
           case CCOL_GXX:              /* Only clump labels. */     break;
           case CCOL_GYY:              /* Only clump labels. */     break;
           case CCOL_GXY:              /* Only clump labels. */     break;
@@ -1049,16 +1051,6 @@
 
 
 
-<<<<<<< HEAD
-  /* For a check.
-  for(i=0;i<p->numobjects;++i)
-    printf("%zu: (%zu, %zu, %zu) --> (%zu, %zu, %zu)\n", i+1, minmax[i*width],
-           minmax[i*width+1], minmax[i*width+2], minmax[i*width+3],
-           minmax[i*width+4], minmax[i*width+5]);
-  exit(0);
-  */
-=======
->>>>>>> 1c6b5773
 
 /* The necessary keywords from the objects or clumps image were read when
    we were reading them. They were necessary during the
