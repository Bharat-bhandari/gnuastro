/*********************************************************************
Crop - Crop a given size from one or multiple images.
Crop is part of GNU Astronomy Utilities (Gnuastro) package.

Original author:
     Mohammad Akhlaghi <mohammad@akhlaghi.org>
Contributing author(s):
Copyright (C) 2015-2019, Free Software Foundation, Inc.

Gnuastro is free software: you can redistribute it and/or modify it
under the terms of the GNU General Public License as published by the
Free Software Foundation, either version 3 of the License, or (at your
option) any later version.

Gnuastro is distributed in the hope that it will be useful, but
WITHOUT ANY WARRANTY; without even the implied warranty of
MERCHANTABILITY or FITNESS FOR A PARTICULAR PURPOSE.  See the GNU
General Public License for more details.

You should have received a copy of the GNU General Public License
along with Gnuastro. If not, see <http://www.gnu.org/licenses/>.
**********************************************************************/
#include <config.h>

#include <math.h>
#include <errno.h>
#include <error.h>
#include <stdio.h>
#include <float.h>
#include <string.h>
#include <stdlib.h>

#include <gnuastro/wcs.h>
#include <gnuastro/pointer.h>

#include "main.h"

#include "onecrop.h"










/*******************************************************************/
/****************        Check for ui.c        *********************/
/*******************************************************************/
/* This function is called from ui.c. Its job is to check the WCS
   values of this  */
void
wcsmode_check_prepare(struct cropparams *p, struct inputimgs *img)
{
  double *pixscale;
  struct wcsprm *wcs=img->wcs;
  size_t *dsize=img->dsize, ndim=img->ndim;

  /* For two dimensions, we have four corners (2 numbers for each) and for
     three dimensions we have 8 corners (3 numbers for each), so we'll just
     assume the largest. */
  int i, status[8]={0,0,0,0,0,0,0,0}, ncorners=0;
  double imgcrd[24], phi[8], theta[8], pixcrd[24];


  /* Check if the image is aligned with the WCS coordinates. Note that
     because of small floating point errors, some programs might still keep
     very small values in the off-diagonal matrix elements. */
  if( fabs(wcs->pc[1]/wcs->pc[3])>1e-6 || fabs(wcs->pc[2]/wcs->pc[3])>1e-6 )
    error(EXIT_FAILURE, 0, "%s: HDU %s: is not aligned to the "
          "celestial coordinates. The first FITS axis should be "
          "along the Right Ascension and the second FITS axis "
          "should be along the declination.\n\n"
          "Gnuastro's Warp program can align it with the following "
          "command:\n\n"
          "    $ astwarp %s --hdu=%s --align\n",
          img->name, p->cp.hdu, img->name, p->cp.hdu);
  if(wcs->pc[0]>0)
    error(EXIT_FAILURE, 0, "%s: HDU %s: An increase in the first "
          "FITS axis pixel coordinates should be a decrease in the "
          "RA. You have to flip the image along the second axis "
          "before running Crop", img->name, p->cp.hdu);
  if(wcs->pc[3]<0)
    error(EXIT_FAILURE, 0, "%s: HDU %s: An increase in the second "
          "FITS axis pixel coordinates should translate to an "
          "increase in the declination. You have to flip the "
          "image along the first axis before running Crop",
          img->name, p->cp.hdu);


  /* Check the nature of the coordinates, currently we can only support RA
     and Dec, other modes haven't been checked. */
  if( strcmp(wcs->ctype[0], "RA---TAN")
      || strcmp(wcs->ctype[1], "DEC--TAN") )
    error(EXIT_FAILURE, 0, "currently the only WCS types usable are "
          "`RA---TAN' and `DEC--TAN' for the first and second axises "
          "respectively. The WCS types of `%s' (hdu %s) are `%s' and `%s' "
          "respectively", img->name, p->cp.hdu, wcs->ctype[0], wcs->ctype[1]);


  /* Check if the pixels are actually a square, then compare the resolution
     with the other input images. Due to floating point errors, some very
     small differences might exist in the pixel scale, so break out with an
     error only if the pixel scales are more different than 1e-6. */
  pixscale=gal_wcs_pixel_scale(wcs);
  if(pixscale==NULL)
    error(EXIT_FAILURE, 0, "the pixel scale couldn't be deduced from the "
          "WCS");
  if( fabs(pixscale[0]-pixscale[1])/pixscale[0] > 1e-6 )
    error(EXIT_FAILURE, 0, "%s: HDU %s: The pixel scale along "
          "the two image axises is not the same. The first axis "
          "is %.15g deg/pixel, while the second is %.15g",
          img->name, p->cp.hdu, pixscale[1], pixscale[0]);
  if(p->pixscale)
    {
      for(i=0;i<ndim;++i)
        if(p->pixscale[i] != pixscale[i])
          error(EXIT_FAILURE, 0, "%s (hdu %s): has resolution of %g along "
                "dimension %d. However, previously checked input(s) had "
                "a resolution of %g in this dimension", img->name, p->cp.hdu,
                pixscale[i], i+1, p->pixscale[i]);
      free(pixscale);
    }
  else
    p->pixscale=pixscale;


  /* Set the coordinates of the dataset's corners. Note that `dsize' is in
     C order, while pixcrd is in FITS order.*/
  switch(ndim)
    {
    case 2:
      ncorners=4;
      pixcrd[0] = 1;          pixcrd[1] = 1;
      pixcrd[2] = dsize[1];   pixcrd[3] = 1;
      pixcrd[4] = 1;          pixcrd[5] = dsize[0];
      pixcrd[6] = dsize[1];   pixcrd[7] = dsize[0];
      break;
    case 3:
      ncorners=8;
      pixcrd[0]  = 1;         pixcrd[1]  = 1;         pixcrd[2]  = 1;
      pixcrd[3]  = dsize[2];  pixcrd[4]  = 1;         pixcrd[5]  = 1;
      pixcrd[6]  = 1;         pixcrd[7]  = dsize[1];  pixcrd[8]  = 1;
      pixcrd[9]  = dsize[2];  pixcrd[10] = dsize[1];  pixcrd[11] = 1;
      pixcrd[12] = 1;         pixcrd[13] = 1;         pixcrd[14] = dsize[0];
      pixcrd[15] = dsize[2];  pixcrd[16] = 1;         pixcrd[17] = dsize[0];
      pixcrd[18] = 1;         pixcrd[19] = dsize[1];  pixcrd[20] = dsize[0];
      pixcrd[21] = dsize[2];  pixcrd[22] = dsize[1];  pixcrd[23] = dsize[0];
      break;
    default:
      error(EXIT_FAILURE, 0, "%s: %zu dimensional datasets not supported",
            __func__, ndim);
    }


  /* Get the coordinates of the corners of the dataset in WCS.  */
  wcsp2s(wcs, ncorners, ndim, pixcrd, imgcrd, phi, theta,
         img->corners, status);


  /* Check if there was no error in the conversion. */
  for(i=0;i<ncorners;++i)
    if(status[i])
      error(EXIT_FAILURE, 0, "wcsp2s ERROR %d in row %d of pixcrd: %s",
            i, status[i], wcs_errmsg[status[i]]);


  /* Fill in the size of the dataset in WCS from the first pixel in the
     image. Note that `dsize' is in C axises, while the `pixscale',
     `corners' and `sized' are in FITS axises. */
  if(ndim==2)
    {
      img->sized[0] = ( img->dsize[1] * p->pixscale[0]
                        / cos( img->corners[1] * M_PI / 180 ) );
      img->sized[1] = img->dsize[0] * p->pixscale[1];
    }
  else /* 3D */
    {
      img->sized[0] = ( img->dsize[2] * p->pixscale[0]             /* RA  */
                        / cos( img->corners[1] * M_PI / 180 ) );
      img->sized[1] = img->dsize[1] * p->pixscale[1];              /* Dec */
      img->sized[2] = img->dsize[0] * p->pixscale[2];              /* 3D  */
    }


  /* In case the image crosses the equator, we will calculate these values
     here so later on, we don't have to calculate them on every check. See
     the explanation above `point_in_dataset'.

     Note that in both 2D and 3D data, the declination is in the second
     coordinate (index 1). */
  if( img->corners[1] * (img->corners[1]+img->sized[1]) < 0 )
    {
      /* re in the comments above `point_in_dataset'. */
      img->equatorcorr[0]=img->corners[0]
        -0.5*img->sized[0]*(1-cos(img->corners[1]*M_PI/180));

      /* sre in the comments above `point_in_dataset'. */
      img->equatorcorr[1]=img->sized[0]*cos(img->corners[1]*M_PI/180);
    }


  /* Just to check:
  printf("\n\n%s:\n", img->name);
  if(ndim==2)
    printf("(%.10f, %.10f)\n"
           "(%.10f, %.10f)\n"
           "(%.10f, %.10f)\n"
           "(%.10f, %.10f)\n\n",
           img->corners[0], img->corners[1],
           img->corners[2], img->corners[3],
           img->corners[4], img->corners[5],
           img->corners[6], img->corners[7]);
  else
    printf("(%.10f, %.10f, %.10f)\n"
           "(%.10f, %.10f, %.10f)\n"
           "(%.10f, %.10f, %.10f)\n"
           "(%.10f, %.10f, %.10f)\n"
           "(%.10f, %.10f, %.10f)\n"
           "(%.10f, %.10f, %.10f)\n"
           "(%.10f, %.10f, %.10f)\n"
           "(%.10f, %.10f, %.10f)\n\n",
           img->corners[0],  img->corners[1],  img->corners[2],
           img->corners[3],  img->corners[4],  img->corners[5],
           img->corners[6],  img->corners[7],  img->corners[8],
           img->corners[9],  img->corners[10], img->corners[11],
           img->corners[12], img->corners[13], img->corners[14],
           img->corners[15], img->corners[16], img->corners[17],
           img->corners[18], img->corners[19], img->corners[20],
           img->corners[21], img->corners[22], img->corners[23] );
  exit(0);
  */
}




















/*******************************************************************/
/************        Check if WCS is in image         **************/
/*******************************************************************/
/* Set the four sides around the point of interest in RA and Dec.

   NOTE: When the image is aligned with the celestial coordinates (current
   working paradigm), the declination is measured on a great circle, while
   the right ascension is not. So we have to consider this in calculating
   the difference in RA.
*/
void
wcsmode_crop_corners(struct onecropparams *crp)
{
  struct cropparams *p=crp->p;

  size_t i, ndim=p->imgs->ndim;
  double minra=FLT_MAX, mindec=FLT_MAX;
  double maxra=-FLT_MAX, maxdec=-FLT_MAX;
  double r, d, l, dr, h[MAXDIM], hr[MAXDIM];
  size_t rmini=-1, rmaxi=-1, dmini=-1, dmaxi=-1;

  /* Set the four corners of the WCS region. */
  if(p->polygon)
    {
      /* A small sanity check. */
      if(ndim!=2)
<<<<<<< HEAD
        error(EXIT_FAILURE, 0, "%s: currently only supports 2D datasets, "
              "your input dataset has %zu dimensions", __func__, ndim);
=======
        error(EXIT_FAILURE, 0, "%s: polygon crops are currently only "
              "supported on 2D datasets, the input dataset is %zuD",
              __func__, ndim);
>>>>>>> 6b59be27

      /* Find their minimum and maximum values. */
      for(i=0;i<p->nvertices;++i)
        {
          if(p->wpolygon[i*2]>maxra) maxra=p->wpolygon[i*2];
          if(p->wpolygon[i*2]<minra) minra=p->wpolygon[i*2];
          if(p->wpolygon[i*2+1]>maxdec) maxdec=p->wpolygon[i*2+1];
          if(p->wpolygon[i*2+1]<mindec) mindec=p->wpolygon[i*2+1];
        }

      /* Set the corners: */
      crp->corners[0] = maxra;  crp->corners[1] = mindec; /* Bottom Left  */
      crp->corners[2] = minra;  crp->corners[3] = mindec; /* Bottom Right */
      crp->corners[4] = maxra;  crp->corners[5] = maxdec; /* Top Left     */
      crp->corners[6] = minra;  crp->corners[7] = maxdec; /* Top Right    */
    }
  else
    {
      /* Set the RA and Dec to use as center. */
      r=crp->world[0]=p->centercoords[0][crp->out_ind];
      d=crp->world[1]=p->centercoords[1][crp->out_ind];
      if(ndim==3) l=crp->world[2]=p->centercoords[2][crp->out_ind];


      /* Calculate the declination in radians for easy readability. */
      dr=d*M_PI/180;

      /* Set the half width in each dimension. For the angular dimensions,
         also calculate it in radians. */
      hr[0] = ( h[0] = ((double *)(p->width->array))[0] / 2 ) * M_PI / 180;
      hr[1] = ( h[1] = ((double *)(p->width->array))[1] / 2 ) * M_PI / 180;
      if(ndim==3)
        h[2] = ((double *)(p->width->array))[2] / 2;

      /* Set the corners of this crop. */
      switch(ndim)
        {
        case 2:
          crp->corners[0] = r+h[0]/cos(dr-hr[1]);
          crp->corners[1] = d-h[1];                   /* Bottom left.  */

          crp->corners[2] = r-h[0]/cos(dr-hr[1]);
          crp->corners[3] = d-h[1];                   /* Bottom Right. */

          crp->corners[4] = r+h[0]/cos(dr+hr[1]);
          crp->corners[5] = d+h[1];                   /* Top Left.     */

          crp->corners[6] = r-h[0]/cos(dr+hr[1]);
          crp->corners[7] = d+h[1];                   /* Top Right.    */
          break;

        case 3:
          /* Note that the third dimension is assumed to be independent of
             the first two. So the first two coordinates of its corners in
             the front and back (on the two faces in the third dimension),
             are equal.  */
          crp->corners[0]  = crp->corners[12] = r+h[0]/cos(dr-hr[1]);
          crp->corners[1]  = crp->corners[13] = d-h[1];
          crp->corners[2]  = l-h[2];                /* Bottom left front. */

          crp->corners[3]  = crp->corners[15] = r-h[0]/cos(dr-hr[1]);
          crp->corners[4]  = crp->corners[16] = d-h[1];
          crp->corners[5]  = l-h[2];                /* Bottom right front.*/

          crp->corners[6]  = crp->corners[18] = r+h[0]/cos(dr+hr[1]);
          crp->corners[7]  = crp->corners[19] = d+h[1];
          crp->corners[8]  = l-h[2];                /* Top Left front.    */

          crp->corners[9]  = crp->corners[21] = r-h[0]/cos(dr+hr[1]);
          crp->corners[10] = crp->corners[22] = d+h[1];
          crp->corners[11] = l-h[2];                /* Top right front.   */

          crp->corners[14] = l+h[2];                /* Bottom left back.  */
          crp->corners[17] = l+h[2];                /* Bottom right back. */
          crp->corners[20] = l+h[2];                /* Top left back.     */
          crp->corners[23] = l+h[2];                /* Top right back.     */
          break;
        }
    }


  /* Set the bottom width and height of the crop in degrees. Note that the
     width changes as the height changes, so here we want the height and
     the lowest declination. Note that in 2D on the bottom edge, corners[0]
     is the maximum RA and corners[2] is the minimum RA.  For all the 2D
     region, corners[5] is one of the maximum declinations and corners[1]
     is one of the the minimum declinations.

     North and south hemispheres are no problem: When using the center,
     they are set properly (in any hemisphere) and for a polygon, the
     minimums and maximums are automatically found. */
  rmini = ndim;                 /* First element in second corner. */
  rmaxi = 0;                    /* First element.                  */
  dmini = 1;                    /* Second element.                 */
  dmaxi = ndim==2 ? 5 : 7;      /* Second element in third corner. */
  crp->sized[0]=( (crp->corners[rmaxi]-crp->corners[rmini])
                  / cos(crp->corners[dmini]*M_PI/180) );
  crp->sized[1]=crp->corners[dmaxi]-crp->corners[dmini];
  if(ndim==3)
    crp->sized[2] = crp->corners[14] - crp->corners[2];


  /* In case the crop crosses the equator, then we need these two
     corrections. See the complete explanations above `point_in_dataset'. */
  if(crp->corners[1]*(crp->corners[1]+crp->sized[1]) < 0 )
    {
      /* re in the explanations above `point_in_dataset'. */
      crp->equatorcorr[0]=crp->corners[0]
        -0.5*crp->sized[0]*(1-cos(crp->corners[1]*M_PI/180));

      /* sre in the explanations above `point_in_dataset'. */
      crp->equatorcorr[1]=crp->sized[0]*cos(crp->corners[1]*M_PI/180);
    }


  /* Just to check:
  if(ndim==2)
    {
      printf("\n\n%g, %g:\n", r, d);
      printf("\t(%.10f, %.10f)\n"
             "\t(%.10f, %.10f)\n"
             "\t(%.10f, %.10f)\n"
             "\t(%.10f, %.10f)\n\n",
             crp->corners[0], crp->corners[1],
             crp->corners[2], crp->corners[3],
             crp->corners[4], crp->corners[5],
             crp->corners[6], crp->corners[7]);
    }
  else
    {
      printf("\n\n%g, %g, %g:\n", r, d, l);
      printf("\t(%.10f, %.10f, %g)\n"
             "\t(%.10f, %.10f, %g)\n"
             "\t(%.10f, %.10f, %g)\n"
             "\t(%.10f, %.10f, %g)\n"
             "\t(%.10f, %.10f, %g)\n"
             "\t(%.10f, %.10f, %g)\n"
             "\t(%.10f, %.10f, %g)\n"
             "\t(%.10f, %.10f, %g)\n\n",
             crp->corners[0],  crp->corners[1],  crp->corners[2],
             crp->corners[3],  crp->corners[4],  crp->corners[5],
             crp->corners[6],  crp->corners[7],  crp->corners[8],
             crp->corners[9],  crp->corners[10], crp->corners[11],
             crp->corners[12], crp->corners[13], crp->corners[14],
             crp->corners[15], crp->corners[16], crp->corners[17],
             crp->corners[18], crp->corners[19], crp->corners[20],
             crp->corners[21], crp->corners[22], crp->corners[23] );
    }
  exit(0);
  */
}





/* We have the polygon vertices in WCS coordinates and need to change them
   to one input image's pixel coordinates. */
void
fillcrpipolygon(struct onecropparams *crp)
{
  struct cropparams *p=crp->p;
  gal_data_t *tmp, *coords=NULL;
  size_t i, d, ndim=p->imgs->ndim;

  /* Allocate the necessary arrays for each column. */
  for(d=0;d<ndim;++d)
    gal_list_data_add_alloc(&coords, NULL, GAL_TYPE_FLOAT64, 1, &p->nvertices,
                            NULL, 0, -1, 1, NULL, NULL, NULL);


  /* Fill in the world coordinate columns. */
  for(i=0;i<p->nvertices;++i)
    {
      d=0;
      for(tmp=coords;tmp!=NULL;tmp=tmp->next)
        ((double *)(tmp->array))[i] = p->wpolygon[ i * ndim + d++ ];
    }


  /* Convert them to image coordinates. */
  gal_wcs_world_to_img(coords, p->imgs[crp->in_ind].wcs, 1);


  /* Allocate the image polygon array, and put the image polygon vertice
     values into it. */
  crp->ipolygon=gal_pointer_allocate(GAL_TYPE_FLOAT64, ndim*p->nvertices, 0,
                                     __func__, "crp->ipolygon");
  for(i=0;i<p->nvertices;++i)
    {
      d=0;
      for(tmp=coords;tmp!=NULL;tmp=tmp->next)
        crp->ipolygon[ i * ndim + d++ ] = ((double *)(tmp->array))[i];
    }


  /* Clean up. */
  gal_list_data_free(coords);
}





/* BASICS:
   =======

   An image is a rectangle, but the sky is on a globe. When the images
   are aligned to the celstial coordinates, (as we have required here
   in wcscheckprepare) the first FITS axis shows change in RA, while
   the second axis shows change in Dec. The declination always changes
   along a great circle, so there is no problem. But unless
   declination is constrained to zero, RA changes on small circles.

   See the rectangle below, assume it is an image. To check if a given
   point is within the same declination as this rectangle is very
   simple, since d3==d4 and d1==d2. Note that r1>r2 and r3>r4 (because
   right ascension increases to the east).

       (r3,d3)    ------------------ (r4,d4)
                  |                |
                  |                |
                  |                |
                  |                |
       (r1,d1)    ------------------ (r2,d2)

   But for RA, the same number of pixels on each declination,
   corresponds to different ranges in right ascention. As the
   declination gets higher in the northern hemisphere (where the
   declination rises towards the top of the image) r1-r2 becomes
   smaller than r3-r4. So, in terms of coverage in RA and Dec, this
   box should rather be shown like this trapezoid (exaggerated):

                 --------------------
                 |                  |
                  |                |         (Northern hemisphere)
                   |              |
                    |            |
                    --------------

   On the southern hemisphere it should be shown like this:

                   ----------------
                   |              |
                  |                |         (Southern hemisphere)
                 |                  |
                |                    |
                ----------------------

   The functional form of the change is the inverse cosine, so:

           (r3-r4)=(r1-r2)/cos(d3-d1)            (North)

           (r1-r2)=(r3-r4)/cos(d1-d3)            (South)

   QUESTION:
   ========
   Is a given point at the RA and Dec of (rp,dp) inside our
   rectangular image?



   IMAGE IS FULLY WITHIN ONE HEMISPHERE
   ------------------------------------

   Our reference point for the image is the first pixel in the image,
   which by convention is the (r1,d1) point in the rectangle above. We
   also have the angular size of the rectangular image as 'sr', 'sd'
   (for "size in RA" and "size in dec"). NOTE: This has to be We also
   assume r1+sr and d1+sd are the distances to the last pixels in our
   rectangular image.

   As explained above, to check the declination range, everything is
   very easy:
                                        dp>=d1     &&      dp<=d1+sd

   For RA, things become a little more complicated (recall that
   r1>r3). `n` is defined as half of the extra space between the top
   and bottom lines of the two trapezoids.

   (North) n=0.5*sr*(1/cos(dp-d1)-1) ==> rp<=r1+n   &&   rp>=r1-sr-n

   (South) n=0.5*sr*(1-cos(dp-d1))   ==> rp<=r1-n   &&   rp>=r1-sr+n



   IMAGE CROSSES THE EQUATOR
   -------------------------

   When d1*(d1+sd)<0, the image crosses the equator (d1 is negative
   and d1+sd is positive). In this case, we define `re` and `sre` as
   an equivalent of r1 and sr but on the equator:

       re=r1-0.5*sr*(1-cos(d1))   &&   sre=sr*cos(d1)

   then  for all  the  points  with negative  declination  we use  the
   (South) equations of above as before and for those points that have
   a positive declination,  we use the North formula  but replacing r1
   with re, d1 with 0 and sr with sre.


   INPUTS
   ------
   p[]: Point coordinates (rp and dp above).
   i[]: Coordinates of first pixel in image. (r1 and d1 above).
   s[]: Size/width of box (sr and sd above).
   c[]: Corrections if equator is passed, (se and sre above).


   IMPORTANT: It is assumed that the dimensions are ordered with:

      0: RA
      1: Dec
      2: Third dimension (independent of RA and Dec).          */
static int
point_in_dataset(double *p, double *i, double *s, double *c, size_t ndim)
{
  double n;

  /* If there is a third dimension, then first check that. Note that the
     third dimension is assumed to be indendent of the first two. */
  if(ndim==3 && ( p[2]<i[2] || p[2]>i[2]+s[2] ) )
    return 0;

  /* In the RA and Dec checks, first check the declination. If it is not in
     range, you can safely return 0. */
  if(p[1]>=i[1] && p[1]<=i[1]+s[1])
    {
      if(p[1]<=0)            /* Point is in southern hemisphere, it     */
        {                    /* doesn't matter if image passes equator! */
          n=0.5f*s[0]*( 1 - cos((p[1]-i[1])*M_PI/180) );
          if(p[0]<=i[0]-n   &&   p[0]>=i[0]-s[0]+n)
            return 1;
        }
      else                      /* Point is in the northern hemisphere. */
        {
          if( i[1] * (s[1]+i[1]) > 0 ) /* Image does not cross equator. */
            {
              n=0.5f*s[0]*( 1/cos((p[1]-i[1])*M_PI/180) - 1);
              if(p[0]<=i[0]+n   &&   p[0]>=i[0]-s[0]-n)
                return 1;
            }
          else                             /* Image crosses the equator.*/
            {
              n=0.5f*c[1]*( 1/cos((p[1]     )*M_PI/180) - 1);
              if(p[0]<=c[0]+n   &&   p[0]>=c[0]-c[1]-n)
                return 1;
            }
        }
    }

  return 0;
}






/* Is there an overlap between this crop box and the survey image?
   This function will return 0 if there isn't and 1 if there is.

   We don't want to necessarily assume that the crop box is smaller
   than the survey images. If we made that assumption, we only had to
   check if the corners of the crop are in the image. When we allow
   the input survey images to be smaller than the crop box, it might
   happen that none of the corners of the crop are in the image but
   there is an overlap (the survey image is completely within the crop
   box). So we have to check both.  */
int
wcsmode_overlap(struct onecropparams *crp)
{
  double *d, *fd;
  double *i, *s, *c;                /* for clear viewing. */
  struct cropparams *p=crp->p;
  size_t ndim=crp->p->imgs->ndim;

  /* First check if the corners of the crop are in the image.*/
  s=p->imgs[crp->in_ind].sized;
  i=p->imgs[crp->in_ind].corners;
  c=p->imgs[crp->in_ind].equatorcorr;
  fd=(d=crp->corners) + (ndim==2 ? 8 : 24);
  do
    {
      /* As long as one of the crop corners are in the image, we know there
         is overlap and can return a true value. We don't need to check all
         corners. */
      if( point_in_dataset(d, i, s, c, ndim) ) return 1;
      d+=ndim;
    }
  while(d<fd);

  /* None of the crop box corners where within the image. Now check if
     the image corners are within the crop.*/
  s=crp->sized;
  i=crp->corners;
  c=crp->equatorcorr;
  fd=(d=p->imgs[crp->in_ind].corners) + (ndim==2 ? 8 : 24);
  do
    {
      if( point_in_dataset(d, i, s, c, ndim) ) return 1;
      d+=ndim;
    }
  while(d<fd);

  /* If control reaches here, there was no overlap. */
  return 0;
}<|MERGE_RESOLUTION|>--- conflicted
+++ resolved
@@ -279,14 +279,9 @@
     {
       /* A small sanity check. */
       if(ndim!=2)
-<<<<<<< HEAD
-        error(EXIT_FAILURE, 0, "%s: currently only supports 2D datasets, "
-              "your input dataset has %zu dimensions", __func__, ndim);
-=======
         error(EXIT_FAILURE, 0, "%s: polygon crops are currently only "
               "supported on 2D datasets, the input dataset is %zuD",
               __func__, ndim);
->>>>>>> 6b59be27
 
       /* Find their minimum and maximum values. */
       for(i=0;i<p->nvertices;++i)
