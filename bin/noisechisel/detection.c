/*********************************************************************
NoiseChisel - Detect signal in a noisy dataset.
NoiseChisel is part of GNU Astronomy Utilities (Gnuastro) package.

Original author:
     Mohammad Akhlaghi <mohammad@akhlaghi.org>
Contributing author(s):
Copyright (C) 2015-2018, Free Software Foundation, Inc.

Gnuastro is free software: you can redistribute it and/or modify it
under the terms of the GNU General Public License as published by the
Free Software Foundation, either version 3 of the License, or (at your
option) any later version.

Gnuastro is distributed in the hope that it will be useful, but
WITHOUT ANY WARRANTY; without even the implied warranty of
MERCHANTABILITY or FITNESS FOR A PARTICULAR PURPOSE.  See the GNU
General Public License for more details.

You should have received a copy of the GNU General Public License
along with Gnuastro. If not, see <http://www.gnu.org/licenses/>.
**********************************************************************/
#include <config.h>

#include <stdio.h>
#include <errno.h>
#include <error.h>
#include <stdlib.h>
#include <string.h>

#include <gnuastro/fits.h>
#include <gnuastro/label.h>
#include <gnuastro/binary.h>
#include <gnuastro/threads.h>
#include <gnuastro/pointer.h>
#include <gnuastro/dimension.h>
#include <gnuastro/statistics.h>

#include <gnuastro-internal/timing.h>
#include <gnuastro-internal/checkset.h>

#include "main.h"

#include "ui.h"
#include "sky.h"
#include "threshold.h"





/****************************************************************
 ************           Initial detection            ************
 ****************************************************************/
/* The user gives connectivity values in terms of the number of neighbors
   to use, so with this function, we convert that number to the
   connectivity that is defined in `gnuastro/dimension.h'. */
static int
detection_ngb_to_connectivity(size_t ndim, size_t ngb)
{
  int connectivity=0;
  switch(ndim)
    {
    case 2:
      connectivity = ngb==4 ? 1 : 2;
      break;
    case 3:
      connectivity = ngb==6 ? 1 : (ngb==18 ? 2 : 3);
      break;
    default:
      error(EXIT_FAILURE, 0, "%s: a bug! Please contact us at %s to address "
            "the problem. %zu not a valid value to `ndim'",
            __func__, PACKAGE_BUGREPORT, ndim);
    }
  return connectivity;
}





void
detection_initial(struct noisechiselparams *p)
{
  char *msg;
  uint8_t *b, *bf;
  struct timeval t0, t1;


  /* Get the starting time. */
  if(!p->cp.quiet)
    {
      gal_timing_report(NULL, "Starting to find initial detections.", 1);
      gettimeofday(&t0, NULL);
    }


  /* Find and apply the threshold on the input. */
  threshold_quantile_find_apply(p);
  if(p->detectionname)
    {
      p->binary->name="THRESHOLDED";
      gal_fits_img_write(p->binary, p->detectionname, NULL, PROGRAM_NAME);
      p->binary->name=NULL;
    }


  /* Erode the image. */
  if(!p->cp.quiet) gettimeofday(&t1, NULL);
  gal_binary_erode(p->binary, p->erode,
                   detection_ngb_to_connectivity(p->input->ndim,
                                                 p->erodengb), 1);
  if(!p->cp.quiet)
    {
      if( asprintf(&msg, "Eroded %zu time%s (%zu-connectivity).", p->erode,
                   p->erode>1?"s":"", p->erodengb)<0 )
        error(EXIT_FAILURE, 0, "%s: asprintf allocation", __func__);
      gal_timing_report(&t1, msg, 2);
      free(msg);
    }
  if(p->detectionname)
    {
      p->binary->name="ERODED";
      gal_fits_img_write(p->binary, p->detectionname, NULL, PROGRAM_NAME);
      p->binary->name=NULL;
    }


  /* Correct the no-erode values. */
  bf=(b=p->binary->array)+p->binary->size;
  do *b = *b==THRESHOLD_NO_ERODE_VALUE ? 1 : *b; while(++b<bf);


  /* Do the opening. */
  if(!p->cp.quiet) gettimeofday(&t1, NULL);
  gal_binary_open(p->binary, p->opening,
                  detection_ngb_to_connectivity(p->input->ndim,
                                                p->openingngb), 1);
  if(!p->cp.quiet)
    {
      if( asprintf(&msg, "Opened (depth: %zu, %s connectivity).",
                   p->opening, p->openingngb==4 ? "4" : "8")<0 )
        error(EXIT_FAILURE, 0, "%s: asprintf allocation", __func__);
      gal_timing_report(&t1, msg, 2);
      free(msg);
    }


  /* Label the connected components. */
  p->numinitialdets=gal_binary_connected_components(p->binary, &p->olabel,
                                                    p->binary->ndim);
  if(p->detectionname)
    {
      p->olabel->name="OPENED-AND-LABELED";
      gal_fits_img_write(p->olabel, p->detectionname, NULL, PROGRAM_NAME);
      p->olabel->name=NULL;
    }


  /* Report the ending of initial detection. */
  if(!p->cp.quiet)
    {
      if( asprintf(&msg, "%zu initial detections found.",
                   p->numinitialdets)<0 )
        error(EXIT_FAILURE, 0, "%s: asprintf allocation", __func__);
      gal_timing_report(&t0, msg, 1);
      free(msg);
    }
}




















/****************************************************************
 ************            Pseudo detections           ************
 ****************************************************************/
/* Set all the pixels we don't need to Nan. */
static void
detection_pseudo_sky_or_det(struct noisechiselparams *p, uint8_t *w, int s0d1)
{
  int32_t *l=p->olabel->array;
  uint8_t *b=p->binary->array, *bf=b+p->binary->size;

  if(s0d1)
    /* Set all sky regions (label equal to zero) to zero, since a blank
       pixel is also non-zero, we don't need to check for blanks in this
       case. */
    do *w++ = *l++ ? *b : 0; while(++b<bf);
  else
    /* Set all detected pixels to 1. */
    do
      {
        *w++ = *l ? *l==GAL_BLANK_INT32 ? GAL_BLANK_UINT8 : 1 : *b;
        ++l;
      }
    while(++b<bf);
}





/* Copy the space of this tile into the full/large array. */
static void
detection_write_in_large(gal_data_t *tile, gal_data_t *copy)
{
  uint8_t *c=copy->array;
  GAL_TILE_PARSE_OPERATE(tile, NULL, 0, 0, {*i=*c++;});
}





/* Fill the holes and open on multiple threads to find the
   pseudo-detections. Ideally both these should be done immediately after
   each other on each large tile, but when the user wants to check the
   steps, we need to break out of the threads at each step. */
struct fho_params
{
  int                    step;
  uint8_t          *copyspace;
  gal_data_t         *workbin;
  gal_data_t         *worklab;
  struct noisechiselparams *p;
};

static void *
detection_fill_holes_open(void *in_prm)
{
  struct gal_threads_params *tprm=(struct gal_threads_params *)in_prm;
  struct fho_params *fho_prm=(struct fho_params *)(tprm->params);
  struct noisechiselparams *p=fho_prm->p;

  void *tarray;
  gal_data_t *tile, *copy, *tblock;
  size_t i, dsize[]={1,1,1,1,1,1,1,1,1,1}; /* For upto 10-Dimensions! */


  /* A temporary data structure to wrap around the copy space. Note that
     the initially allocated space for this tile is only 1 pixel! */
  copy=gal_data_alloc(NULL, GAL_TYPE_UINT8, p->input->ndim, dsize,
                      NULL, 0, -1, NULL, NULL, NULL);
  free(copy->array);
  copy->array=&fho_prm->copyspace[p->maxltcontig*tprm->id];


  /* Go over all the tiles given to this thread. */
  for(i=0; tprm->indexs[i] != GAL_BLANK_SIZE_T; ++i)
    {
      /* For easy reading. */
      tile=&p->ltl.tiles[tprm->indexs[i]];

      /* Change the tile pointers (temporarily). */
      tarray=tile->array;
      tblock=tile->block;
      tile->array=gal_tile_block_relative_to_other(tile, fho_prm->workbin);
      tile->block=fho_prm->workbin;

      /* Copy the tile into the contiguous patch of memory to work on, but
         first reset the size element so `gal_data_copy_to_allocated' knows
         there is enough space. */
      copy->size=p->maxltcontig;
      gal_data_copy_to_allocated(tile, copy);

      /* Fill the holes in this tile: holes with maximal connectivity means
         that they are most strongly bounded.

         IMPORTANT NOTE: For 2D, the strongest connectivity (2) is
         fine. But for 3D, the strongest connectivity is too strong and
         will not be too useful for diffuse signal. So for 3D, we are now
         using the second-strongest connectivity of 2 (numerically: same as
         the 2D case). */
      gal_binary_holes_fill(copy, 2, -1);
      if(fho_prm->step==1)
        {
          detection_write_in_large(tile, copy);
          tile->array=tarray;
          tile->block=tblock;
          continue;
        }

      /* Open all the regions. */
      gal_binary_open(copy, 1, 1, 1);

      /* Write the copied region back into the large input and AFTERWARDS,
         correct the tile's pointers, the pointers must not be corrected
         before writing the copy. */
      detection_write_in_large(tile, copy);
      tile->array=tarray;
      tile->block=tblock;
    }


  /* Clean up. */
  copy->array=NULL;
  gal_data_free(copy);


  /* Wait until all the threads finish and return. */
  if(tprm->b) pthread_barrier_wait(tprm->b);
  return NULL;
}





/* We have the thresholded image (with blank values for regions that should
   not be used). Find the pseudo-detections in those regions. */
static size_t
detection_pseudo_find(struct noisechiselparams *p, gal_data_t *workbin,
                      gal_data_t *worklab, int s0d1)
{
  gal_data_t *bin;
  struct fho_params fho_prm={0, NULL, workbin, worklab, p};


  /* Set all the initial detected pixels to blank values. */
  detection_pseudo_sky_or_det(p, workbin->array, s0d1);
  if(p->detectionname)
    {
      workbin->name = s0d1 ? "DTHRESH-ON-DET" : "DTHRESH-ON-SKY";
      gal_fits_img_write(workbin, p->detectionname, NULL, PROGRAM_NAME);
      workbin->name=NULL;
    }


  /* Allocate the space necessary to work on each tile (to avoid having to
     allocate it it separately for each tile and within each
     thread. `maxltcontig' is the maximum contiguous patch of memory needed
     to store all tiles. Finally, since we are working on a `uint8_t' type,
     the size of each element is only 1 byte. */
  fho_prm.copyspace=gal_pointer_allocate(GAL_TYPE_UINT8,
                                         p->cp.numthreads*p->maxltcontig, 0,
                                         __func__, "fho_prm.copyspace");


  /* Fill the holes and open on each large tile. When no check image is
     requested, the two steps can be done independently on each tile, but
     when a check image is requested, we need to break out of the thread
     spinning function to save the full image then continue it. */
  if( p->detectionname )
    {
      /* Necessary initializations. */
      bin=gal_data_copy(workbin); /*  - Temporary array for demonstration.  */
      fho_prm.workbin=bin;        /*  - To pass onto the thread.            */
      fho_prm.step=1;             /*  - So we can break out of the threads. */

      /* Do each step. */
      while(fho_prm.step<3)
        {
          /* Put a copy of `workbin' into `bin' for every step (only
             necessary for the second step and after). For the first time
             it was already copied.*/
          if(fho_prm.step>1)
            memcpy(bin->array, workbin->array, workbin->size);

          /* Do the respective step. */
          gal_threads_spin_off(detection_fill_holes_open, &fho_prm,
                               p->ltl.tottiles, p->cp.numthreads);

          /* Set the extension name based on the step. */
          switch(fho_prm.step)
            {
            case 1:
              bin->name="HOLES-FILLED";
              break;
            case 2:
              bin->name="OPENED";
              break;
            default:
              error(EXIT_FAILURE, 0, "%s: a bug! Please contact us at %s so "
                    "we can address the issue. the value %d is not "
                    "recognized.", __func__, PACKAGE_BUGREPORT, fho_prm.step);
            }

          /* Write the temporary array into the check image. */
          gal_fits_img_write(bin, p->detectionname, NULL, PROGRAM_NAME);

          /* Increment the step counter. */
          ++fho_prm.step;
        }

      /* Clean up: the array in `bin' should just be replaced with that in
         `workbin' because it is used in later steps. */
      if(workbin->mmapname)
        {
          /* Delete the memory mapped file and set the filename of `bin'
             for `workbin'. */
          remove(workbin->mmapname);
          free(workbin->mmapname);
          workbin->mmapname=bin->mmapname;
          bin->mmapname=NULL;
        }
      else
        free(workbin->array);
      workbin->array=bin->array;
      bin->name=bin->array=NULL;
      gal_data_free(bin);
    }
  else
    gal_threads_spin_off(detection_fill_holes_open, &fho_prm,
                         p->ltl.tottiles, p->cp.numthreads);

  /* Clean up. */
  free(fho_prm.copyspace);


  /* Label all regions, but first, deal with the blank pixels in the
     `workbin' dataset when working on the Sky. Recall that in this case,
     the blank pixels are the detections. On the Sky image, blank should be
     set to 1 (because we want the detected objects to have the same labels
     as the pseudo-detections that cover them). This will allow us to later
     remove these pseudo-detections.
  if(s0d1==0)
    {
      bf=(b=workbin->array)+workbin->size;
      do if(*b==GAL_BLANK_UINT8) *b = !s0d1; while(++b<bf);
    }
  */
  return gal_binary_connected_components(workbin, &worklab, 1);
}





/* Write the S/N tables to a file. */
static void
detection_sn_write_to_file(struct noisechiselparams *p, gal_data_t *sn,
                           gal_data_t *snind, int s0d1D2)
{
  char *str;
  gal_list_str_t *comments=NULL;

  /* Comment for extension on further explanation. */
  if( asprintf(&str, "See also: `%s' HDU of output with "
               "`--checkdetection'", ( s0d1D2<2
                                       ? "PSEUDOS-FOR-SN": "DILATED" ))<0 )
    error(EXIT_FAILURE, 0, "%s: asprintf allocation", __func__);
  gal_list_str_add(&comments, str, 0);


  /* Description comment. */
  str = ( s0d1D2
          ? ( s0d1D2==2
              ? "S/N of grown detections."
              : "Pseudo-detection S/N over initial detections." )
          : "Pseudo-detection S/N over initial undetections.");
  gal_list_str_add(&comments, str, 1);


  /* Set the file name. */
  str = ( s0d1D2
          ? ( s0d1D2==2 ? p->detsn_D_name : p->detsn_d_name )
          : p->detsn_s_name );
  threshold_write_sn_table(p, sn, snind, str, comments);
  gal_list_str_free(comments, 1);


  /* Abort NoiseChisel if the user asked for it. */
  if(s0d1D2==2 && !p->continueaftercheck)
    ui_abort_after_check(p, p->detsn_s_name, p->detsn_d_name,
                         "pseudo-detection and grown/final detection S/N "
                         "values in a table");
}






static gal_data_t *
detection_sn(struct noisechiselparams *p, gal_data_t *worklab, size_t num,
             int s0d1D2, char *extname)
{
  float *snarr;
  uint8_t *flag;
  size_t tablen=num+1;
  gal_data_t *sn, *snind;
  int32_t *plabend, *indarr=NULL;
<<<<<<< HEAD
  double ave, err, *pos, *brightness;
  size_t ind, ndim=p->input->ndim, pcols=1+ndim;
  size_t i, j, *area, counter=0, *dsize=p->input->dsize;
  float *img=p->input->array, *f=p->input->array, *ff=f+p->input->size;
=======
  double ave, err, *xy, *brightness;
  float s, ss, *f, *ff, *fs, *sky=p->sky->array;
  size_t ind, ndim=p->input->ndim, xyncols=1+ndim;
  size_t i, *area, counter=0, *dsize=p->input->dsize;
>>>>>>> 72e46dc1
  int32_t *plab = worklab->array, *dlab = s0d1D2 ? NULL : p->olabel->array;
  size_t *coord=gal_pointer_allocate(GAL_TYPE_SIZE_T, ndim, 0, __func__,
                                      "coord");

  /* Sanity check. */
  if(p->input->type!=GAL_TYPE_FLOAT32)
    error(EXIT_FAILURE, 0, "%s: the input dataset must be float32 type, "
          "it is %s", __func__, gal_type_name(p->input->type, 1));
  if(!isnan(GAL_BLANK_FLOAT32))
    error(EXIT_FAILURE, 0, "%s: only a NaN value is recognized for blank "
          "floating point data types, the blank value is defined to be %f",
          __func__, GAL_BLANK_FLOAT32);
  if(ndim!=2 && ndim!=3)
    error(EXIT_FAILURE, 0, "%s: only 2D images or 3D datacubes are "
          "acceptable, but input has %zu dimensions", __func__, ndim);


  /* Allocate all the necessary arrays, note that since we want to put each
     object's information into the same index, the number of allocated
     spaces has to be `tablen=num+1'. */
  area       = gal_pointer_allocate(GAL_TYPE_SIZE_T,  tablen, 1, __func__,
                                    "area");
  brightness = gal_pointer_allocate(GAL_TYPE_FLOAT64, tablen, 1, __func__,
                                     "brightness");
  pos        = gal_pointer_allocate(GAL_TYPE_FLOAT64, pcols*tablen, 1,
                                    __func__, "pos");
  flag       = ( s0d1D2==0
                 ? gal_pointer_allocate(GAL_TYPE_UINT8, tablen, 1, __func__,
                                         "flag")
                 : NULL );
  sn         = gal_data_alloc(NULL, GAL_TYPE_FLOAT32, 1, &tablen, NULL, 1,
                              p->cp.minmapsize, "SIGNAL-TO-NOISE", "ratio",
                              NULL);
  snind      = ( p->checksn==0 ? NULL
                 : gal_data_alloc(NULL, GAL_TYPE_INT32, 1, &tablen, NULL, 1,
                                  p->cp.minmapsize, "LABEL", "counter",
                                  NULL) );

  /* Go over all the pixels and get the necessary information. */
  fs = f = p->input->array;
  ff = f + p->input->size;
  do
    {
      /* All this work is only necessary when we are actually on a
         pseudo-detection label: it is non-zero and not blank. */
      if(*plab && ( (p->input->flag | GAL_DATA_FLAG_HASBLANK)
                    && *plab!=GAL_BLANK_INT32 ) )
        {
          /* For Sky pseudo-detections we'll start to see if it has already
             been determined that the object lies over a detected object or
             not. If it does, then just ignore it. */
          if(s0d1D2==0)
            {
              if( flag[*plab] ) { ++plab; ++dlab; continue; }
              else if(*dlab)    /* We are on a detection. */
                { flag[*plab]=1; area[*plab]=0; ++plab; ++dlab; continue; }
            }

          /* If we are on a blank pixel, ignore this pixel. */
          if( isnan(*f) ) { ++plab; if(s0d1D2==0) ++dlab; continue; }

          /* Save all the necessary values. */
          ++area[*plab];
          gal_dimension_index_to_coord(f-fs, ndim, dsize, coord);
          s  = sky[ gal_tile_full_id_from_coord(&p->cp.tl, coord) ];
          ss = *f-s;
          brightness[*plab] += ss;
          if( ss > 0.0f )  /* For calculatiing the approximate center, */
            {              /* necessary for calculating Sky and STD.   */
<<<<<<< HEAD
              pos[*plab*pcols  ] += *f;
              switch(ndim)
                {
                case 2:
                  pos[*plab*pcols+1] += ( (f-img)/dsize[1] ) * *f;
                  pos[*plab*pcols+2] += ( (f-img)%dsize[1] ) * *f;
                  break;
                case 3:
                  pos[*plab*pcols+1] += ( (f-img) % dsize[1]*dsize[2] ) * *f;
                  pos[*plab*pcols+2] += ( (f-img)/dsize[2] ) * *f;
                  pos[*plab*pcols+3] += ( (f-img)%dsize[2] ) * *f;
                  break;
                }
=======
              xy[*plab*xyncols  ] += ss;
              xy[*plab*xyncols+1] += (double)coord[0] * ss;
              xy[*plab*xyncols+2] += (double)coord[1] * ss;
>>>>>>> 72e46dc1
            }
        }

      /* Increment the other two labels. */
      ++plab;
      if(s0d1D2==0) ++dlab;
    }
  while(++f<ff);


  /* A small sanity check.
  {
    size_t i;
    for(i=1;i<num+1;++i)
      printf("%zu (%u): %-5zu %-13.3f %-13.3f %-13.3f %-13.3f\n", i, flag[i],
             area[i], brightness[i], pos[i*pcols], pos[i*pcols+1],
             pos[i*pcols+2]);
  }
  */


  /* If the user wants to see the steps (on the background) and we are
     working on pseudo-detections, remove those that will not be used in
     the final quantile calculation. */
  if(p->detectionname)
    {
      if(s0d1D2<2)
        {
          plabend = (plab=worklab->array) + worklab->size;
          do
            if( *plab!=GAL_BLANK_INT32
                && ( area[*plab]<p->snminarea || brightness[*plab]<0) )
              *plab=0;
          while(++plab<plabend);
        }
      worklab->name=extname;
      gal_fits_img_write(worklab, p->detectionname, NULL, PROGRAM_NAME);
      worklab->name=NULL;
    }


  /* Calculate the signal to noise for successful detections: */
  snarr=sn->array;
  if(snind) indarr=snind->array;
  if(s0d1D2) { snarr[0]=NAN; if(snind) indarr[0]=GAL_BLANK_INT32; }
  for(i=1;i<tablen;++i)
    {
      ave=brightness[i]/area[i];
      if( area[i]>p->snminarea && ave>0.0f && pos[i*pcols]>0.0f )
        {
          /* Get the flux weighted center coordinates. */
          for(j=0;j<ndim;++j)
            coord[j]=GAL_DIMENSION_FLT_TO_INT(pos[i*pcols+j+1]/pos[i*pcols]);

          /* Get the Sky standard deviation on this tile. */
          err  = ((float *)(p->std->array))[
                         gal_tile_full_id_from_coord(&p->cp.tl, coord) ];

          /* Correct the index in the sn to store the Signal to noise
             ratio. When we are dealing with the noise, we only want the
             non-zero signal to noise values, so we will just use a
             counter. But for initial detections, it is very important that
             their Signal to noise ratio be placed in the same index as
             their label. */
          ind = s0d1D2 ? i : counter++;
          if(snind) indarr[ind]=i;
          snarr[ind] = ( sqrt( (float)(area[i])/p->cpscorr )
                         * ave / sqrt( ave + err*err ) );
        }
      else
        /* In detection pseudo-detections, order matters, so we will set
           all non-usable values to blank. */
        if(s0d1D2)
          {
            snarr[i]=NAN;
            if(snind) indarr[i]=GAL_BLANK_INT32;;
          }
    }


  /* A small sanity check. */
  if( s0d1D2==0 && counter==0 )
    error(EXIT_FAILURE, 0, "no sky pseudo-detections.");


  /* If we are in Sky mode, the sizes have to be corrected */
  if(s0d1D2==0)
    {
      sn->dsize[0]=sn->size=counter;
      if(snind) snind->dsize[0]=snind->size=counter;
    }


  /* If the user wanted a list of S/N values for all pseudo-detections,
     save it. */
  if(snind) detection_sn_write_to_file(p, sn, snind, s0d1D2);


  /* Clean up and return. */
  free(pos);
  free(area);
  free(coord);
  free(brightness);
  if(flag) free(flag);
  if(snind) gal_data_free(snind);
  return sn;
}





/* ONLY FOR PSEUDO DETECTIONS: remove pseudo-detections that have a small
   S/N from the binary image (the labeled image will be left untouched). */
static void
detection_pseudo_remove_low_sn(struct noisechiselparams *p,
                               gal_data_t *workbin, gal_data_t *worklab,
                               gal_data_t *sn)
{
  size_t i;
  float *snarr=sn->array;
  uint8_t *b=workbin->array;
  int32_t *l=worklab->array, *lf=l+worklab->size;
  uint8_t *keep=gal_pointer_allocate(GAL_TYPE_UINT8, sn->size, 1, __func__,
                                     "keep");

  /* Specify the new labels for those that must be kept/changed. Note that
     when an object didn't have an S/N, its S/N was given a value of NaN
     (which will fail on any condition), so it acts as if it had an S/N
     lower than the required value. */
  for(i=0;i<sn->size;++i)
    if( snarr[i] > p->detsnthresh ) keep[i]=1;


  /* Go over the pseudo-detection labels and only keep those that must be
     kept (using the new labels) in the binary array. */
  if( p->input->flag & GAL_DATA_FLAG_HASBLANK )
    do
      *b++ = *l == GAL_BLANK_INT32 ? GAL_BLANK_UINT8 : keep[ *l ] > 0;
    while(++l<lf);
  else
    do *b++ = keep[ *l ] > 0; while(++l<lf);


  /* If the user wanted to see the steps. */
  if(p->detectionname)
    {
      workbin->name="TRUE-PSEUDOS";
      gal_fits_img_write(workbin, p->detectionname, NULL,
                         PROGRAM_NAME);
      workbin->name=NULL;
    }

  /* Clean up: */
  free(keep);
}






/* Find and do the necessary work on pseudo-detections. */
static gal_data_t *
detection_pseudo_real(struct noisechiselparams *p)
{
  char *msg;
  size_t numpseudo;
  struct timeval t1;
  gal_data_t *sn, *quant, *workbin, *worklab;

  /* Allocate the space for the working datasets. */
  worklab=gal_data_copy(p->olabel);
  workbin=gal_data_alloc(NULL, GAL_TYPE_UINT8, p->input->ndim,
                         p->input->dsize, p->input->wcs, 0, p->cp.minmapsize,
                         NULL, NULL, NULL);
  workbin->flag=p->input->flag;


  /* Over the Sky: find the pseudo-detections and make the S/N table. */
  if(!p->cp.quiet) gettimeofday(&t1, NULL);
  numpseudo=detection_pseudo_find(p, workbin, worklab, 0);
  sn=detection_sn(p, worklab, numpseudo, 0, "PSEUDOS-FOR-SN");


  /* A small sanity check */
  if( sn->size < p->minnumfalse)
    error(EXIT_FAILURE, 0, "only %zu pseudo-detections could be found over "
          "the sky region to estimate an S/N. This is less than %zu (value "
          "to `--minnumfalse' option). Please adjust parameters like "
          "`--dthresh', `--snminarea', or make sure that there actually "
          "is sufficient sky area after initial detection. You can use "
          "`--checkdetection' to see every step until this point", sn->size,
          p->minnumfalse);


  /* Get the S/N quantile and report it if we are in non-quiet mode. */
  quant=gal_statistics_quantile(sn, p->snquant, 1);
  p->detsnthresh = *((float *)(quant->array));
  if(!p->cp.quiet)
    {
      if( asprintf(&msg, "Pseudo-det S/N: %.3f (%g quant of %zu).",
                   p->detsnthresh, p->snquant, sn->size)<0 )
        error(EXIT_FAILURE, 0, "%s: asprintf allocation", __func__);
      gal_timing_report(&t1, msg, 2);
      free(msg);
    }
  gal_data_free(sn);
  gal_data_free(quant);


  /* Over the detections: find pseudo-detections and make S/N table. */
  if(!p->cp.quiet) gettimeofday(&t1, NULL);
  numpseudo=detection_pseudo_find(p, workbin, worklab, 1);
  sn=detection_sn(p, worklab, numpseudo, 1, "PSEUDOS-FOR-SN");


  /* Remove the pseudo detections with a low S/N. */
  detection_pseudo_remove_low_sn(p, workbin, worklab, sn);


  /* Clean up and return. */
  gal_data_free(sn);
  gal_data_free(worklab);
  return workbin;
}





/* This is for the final detections (grown) detections. */
static size_t
detection_final_remove_small_sn(struct noisechiselparams *p,
                                gal_data_t *workbin, size_t num)
{
  size_t i;
  int8_t *b;
  float *snarr;
  gal_data_t *sn, *snind;
  int32_t *l, *lf, curlab=1;
  gal_list_str_t *comments=NULL;
  int32_t *newlabs=gal_pointer_allocate(GAL_TYPE_INT32, num+1, 1, __func__,
                                        "newlabs");

  /* Get the Signal to noise ratio of all detections. */
  sn=detection_sn(p, p->olabel, num, 2, "DILATED");


  /* Only keep the objects with an S/N above the pseudo-detection limit. */
  snarr=sn->array;
  for(i=1;i<num+1;++i)
    newlabs[i] = snarr[i] > p->detsnthresh ? curlab++ : 0;


  /* Go over the labeled image and correct the labels. */
  b=workbin->array;
  lf=(l=p->olabel->array)+p->olabel->size;
  if( p->input->flag & GAL_DATA_FLAG_HASBLANK )
    {
      do
        {
          if( *l != GAL_BLANK_INT32 )
            *b = (*l=newlabs[ *l ]) > 0;
          ++b;
        }
      while(++l<lf);
    }
  else do *b++ = (*l=newlabs[ *l ]) > 0; while(++l<lf);


  /* Save the S/N values if the user asked for them. */
  if(p->detsn_D_name)
    {
      /* Make the S/N index array. */
      snind=gal_data_alloc(NULL, GAL_TYPE_INT32, 1, &num, NULL, 0,
                           p->cp.minmapsize, NULL, NULL, NULL);

      /* Fill in the indexs. Note that the S/N array had num+1 elements, so
         we also want to shift them back by one element, so we also need to
         correct its size. */
      l=snind->array;
      sn->size = sn->dsize[0] = num;
      for(i=0;i<num;++i) { l[i]=i+1; snarr[i]=snarr[i+1]; }

      /* Make the comments, then write the table. */
      gal_list_str_add(&comments, "See also: `DILATED' "
                       "HDU of output with `--checkdetection'.", 1);
      gal_list_str_add(&comments, "S/N of finally grown detections.", 1);


      threshold_write_sn_table(p, sn, snind, p->detsn_D_name, comments);
      gal_list_str_free(comments, 1);

    }


  /* Clean up and return. */
  free(newlabs);
  gal_data_free(sn);
  return curlab-1;
}



















/****************************************************************
 ************        Removing false detections       ************
 ****************************************************************/
static size_t
detection_remove_false_initial(struct noisechiselparams *p,
                               gal_data_t *workbin)
{
  size_t i;
  uint8_t *b=workbin->array;
  float *e_th, *arr=p->conv->array;
  int32_t *l=p->olabel->array, *lf=l+p->olabel->size, curlab=1;
  int32_t *newlabels=gal_pointer_allocate(GAL_TYPE_UINT32,
                                          p->numinitialdets+1, 1, __func__,
                                          "newlabels");

  /* Find the new labels for all the existing labels. Recall that
     `newlabels' was initialized to zero, so any label that is not given a
     new label here will be automatically removed. After the first pixel of
     a label overlaps with dbyt[i], we don't need to check the rest of that
     object's pixels. At this point, tokeep is only binary: 0 or 1.

     Note that the zeroth element of `tokeep' can also be non zero, this is
     because the holes of the labeled regions might be filled during
     filling the holes, but have not been filled in the original labeled
     array. They are not important so you can just ignore them. */
  do
    {
      if( *l && *l!=GAL_BLANK_INT32 )
        {
          newlabels[ *l ] =
            newlabels[ *l ]     /* Have we already checked this label?    */
            ? 1                 /* Yes we have. Just set it to 1.         */
            : *b;               /* No we haven't, check pseudo-detection. */
        }
      ++b;
    }
  while(++l<lf);
  newlabels[0]=0;


  /* Now that we know which labels to keep, set the new labels for the
     detections that must be kept. */
  for(i=0;i<p->numinitialdets;++i) if(newlabels[i]) newlabels[i] = curlab++;


  /* Replace the byt and olab values with their proper values. Note that we
     need the binary array when there is no growth also. The binary array
     is later used in estimating the sky and its STD.

     See if growth is necessary or not. Note that even if the user has
     asked for growth, if the edges of the objects in the image are sharp
     enough, no growth will be necessary (and thus the labeled image won't
     be re-written during growth). So it is necessary to check for growth
     here and later do it in `detection_quantile_expand'. */
  p->numexpand=0;
  b=workbin->array;
  l=p->olabel->array;
  if(p->detgrowquant==1.0)
    do
      {                                       /* No growth will happen.  */
        if(*l!=GAL_BLANK_INT32)               /* So set both the binary  */
          *b = ( *l = newlabels[ *l ] ) > 0;  /* AND label images.       */
        ++b;
      }
    while(++l<lf);
  else
    {
      /* Expand the threshold values (from one value for each tile) to the
         whole dataset. Since we know the tiles cover the whole image, we
         don't neeed to initialize or check for blanks. */
      p->exp_thresh_full=gal_tile_block_write_const_value(p->expand_thresh,
                                                          p->cp.tl.tiles, 0,
                                                          0);

      /* Remove the false detections and count how many pixels need to
         grow. */
      e_th=p->exp_thresh_full->array;
      do                                    /* Growth is necessary later.  */
        {                                   /* So there is no need to set  */
          if(*l!=GAL_BLANK_INT32)           /* the labels image, but we    */
            {                               /* have to count the number of */
              *b = newlabels[ *l ] > 0;     /* pixels to (possibly) grow.  */
              if( *b==0 && *arr>*e_th )
                ++p->numexpand;
            }
          ++b; ++arr; ++e_th;
        }
      while(++l<lf);

      /* If there aren't any pixels to later expand, then reset the labels
         (remove false detections in the labeled image). */
      if(p->numexpand==0)
        {
          b=workbin->array;
          l=p->olabel->array;
          do if(*l!=GAL_BLANK_INT32) *l = newlabels[ *l ]; while(++l<lf);
        }
    }


  /* Clean up and return. */
  free(newlabels);
  return curlab-1;
}





/* Expand the initial detections based on the quantile threshold and then
   label the connected regions. If expansion is not possible, then return
   the `GAL_BLANK_SIZET'.*/
static size_t
detection_quantile_expand(struct noisechiselparams *p, gal_data_t *workbin)
{
  int32_t *o, *of;
  size_t *d, numexpanded=0;
  gal_data_t *diffuseindexs;
  float *i, *e_th, *arr=p->conv->array;
  uint8_t *b=workbin->array, *bf=b+workbin->size;

  /* Only continue if there actually are any pixels to expand (this can
     happen!). */
  if(p->numexpand)
    {
      /* Allocate the space necessary to keep the index of all the pixels
         that must be expanded and re-initialize the necessary pointers. */
      diffuseindexs=gal_data_alloc(NULL, GAL_TYPE_SIZE_T, 1, &p->numexpand,
                                   NULL, 0, p->cp.minmapsize, NULL, NULL,
                                   NULL);

      /* Fill in the diffuse indexs and initialize the objects dataset. */
      b    = workbin->array;
      arr  = p->conv->array;
      d    = diffuseindexs->array;
      e_th = p->exp_thresh_full->array;
      of   = (o=p->olabel->array) + p->olabel->size;
      do
        {
          /* If the binary value is 1, then we want an initial label of 1
             (the object is already detected). If it isn't, then we only
             want it if it is above the threshold. */
          *o = *b==1 ? 1 : ( *arr>*e_th ? GAL_LABEL_INIT : 0);
          if(*b==0 && *arr>*e_th)
            *d++ = o - (int32_t *)(p->olabel->array);

          /* Increment the points and go onto the next pixel. */
          ++b;
          ++arr;
          ++e_th;
        }
      while(++o<of);

      /* Expand the detections. Note that because we are only concerned
         with those regions that are touching a detected region, it is
         irrelevant to sort the dataset. */
      gal_label_grow_indexs(p->olabel, diffuseindexs, 0, p->olabel->ndim);

      /* Only keep the 1 valued pixels in the binary array and fill its
         holes. */
      o=p->olabel->array;
      bf=(b=workbin->array)+workbin->size;
      do *b = (*o++ == 1); while(++b<bf);
      workbin=gal_binary_dilate(workbin, 1, 1, 1);
      gal_binary_holes_fill(workbin, 1, p->detgrowmaxholesize);

      /* Get the labeled image. */
      numexpanded=gal_binary_connected_components(workbin, &p->olabel,
                                                  workbin->ndim);

      /* Set all the input's blank pixels to blank in the labeled and
         binary arrays. */
      if( gal_blank_present(p->input, 1) )
        {
          b=workbin->array;
          i=p->input->array;
          of=(o=p->olabel->array)+p->olabel->size;
          do
            {
              if(isnan(*i++))
                {
                  *o=GAL_BLANK_INT32;
                  *b=GAL_BLANK_UINT8;
                }
              ++b;
            }
          while(++o<of);
        }

      /* Clean up. */
      gal_data_free(diffuseindexs);
    }

  /* Clean up and return */
  gal_data_free(p->expand_thresh);
  gal_data_free(p->exp_thresh_full);
  return numexpanded ? numexpanded : GAL_BLANK_SIZE_T;
}





/* The initial detection has been done, now we want to remove false
   detections. */
void
detection(struct noisechiselparams *p)
{
  char *msg;
  gal_data_t *workbin;
  struct timeval t0, t1;
  size_t num_true_initial, num_expanded;

  /* Report for the user. */
  if(!p->cp.quiet)
    {
      gal_timing_report(NULL, "Starting to find/remove false detections.", 1);
      gettimeofday(&t0, NULL);
    }


  /* Find the Sky and its Standard Deviation from the initial detectios. */
  if(!p->cp.quiet) gettimeofday(&t1, NULL);
  sky_and_std(p, p->detskyname);
  if(!p->cp.quiet)
    gal_timing_report(&t1, "Initial (crude) Sky and its STD found.", 2);


  /* Apply the sky threshold. */
  if(!p->cp.quiet) gettimeofday(&t1, NULL);
  threshold_apply(p, p->sky->array, p->std->array, THRESHOLD_SKY_STD);
  if(!p->cp.quiet)
    {
      if( asprintf(&msg, "Pseudo-detection thresh (%.3f sigma) applied.",
                   p->dthresh)<0 )
        error(EXIT_FAILURE, 0, "%s: asprintf allocation", __func__);
      gal_timing_report(&t1, msg, 2);
      free(msg);
    }


  /* Find the real pseudo-detections. */
  if(!p->cp.quiet) gettimeofday(&t1, NULL);
  workbin=detection_pseudo_real(p);


  /* Only keep the initial detections that overlap with the real
     pseudo-detections. */
  if(!p->cp.quiet) gettimeofday(&t1, NULL);
  num_true_initial=detection_remove_false_initial(p, workbin);
  if(!p->cp.quiet)
    {
      if( asprintf(&msg, "%zu false initial detections removed.",
                   p->numinitialdets - num_true_initial)<0 )
        error(EXIT_FAILURE, 0, "%s: asprintf allocation", __func__);
      gal_timing_report(&t1, msg, 2);
      free(msg);
    }


  /* If the user asked for dilation/expansion, then apply it and report the
     final number of detections. */
  if(!p->cp.quiet) gettimeofday(&t1, NULL);
  if(p->detgrowquant!=1.0f)
    {
      num_expanded=detection_quantile_expand(p, workbin);
      if(num_expanded!=GAL_BLANK_SIZE_T)
        num_true_initial=num_expanded;
    }


  /* Update the user on the progress, if necessary. */
  if(!p->cp.quiet && p->detgrowquant!=1.0f && num_expanded!=GAL_BLANK_SIZE_T )
    {
      /* If the user hasn't asked for a labeled image, then don't confuse
         them with the number of detections, just let them know that growth
         is complete. */
      if(p->label)
        {
          if( asprintf(&msg, "%zu detections after growth to %.3f "
                       "quantile.", num_true_initial, p->detgrowquant)<0 )
            error(EXIT_FAILURE, 0, "%s: asprintf allocation", __func__);
        }
      else
        {
          if( asprintf(&msg, "Growth to %.3f quantile complete.",
                       p->detgrowquant)<0 )
            error(EXIT_FAILURE, 0, "%s: asprintf allocation", __func__);
        }
      gal_timing_report(&t1, msg, 2);
      free(msg);
    }


  /* When the final (grown or over-all object) detection's S/N is less than
     the pseudo-detection's S/N limit, the object is false. For a real
     detection, the actual object S/N should be higher than any of its
     pseudo-detection because it has a much larger area (and possibly more
     flux under it).  So when the final S/N is smaller than the minimum
     acceptable S/N threshold, we have a false pseudo-detection. */
  p->numdetections = ( p->cleangrowndet
                       ?  detection_final_remove_small_sn(p, workbin,
                                                          num_true_initial)
                       : num_true_initial );
  if(!p->cp.quiet)
    {
      /* If the user hasn't asked for a labeled image, then don't confuse
         them with the number of detections, just let them know that growth
         is complete. */
      if(p->label)
        {
          if( asprintf(&msg, "%zu final true detections.",
                       p->numdetections)<0 )
            error(EXIT_FAILURE, 0, "%s: asprintf allocation", __func__);
        }
      else
        gal_checkset_allocate_copy("Detection complete.", &msg);
      gal_timing_report(&t0, msg, 1);
      free(msg);
    }
  if(p->detectionname)
    {
      p->olabel->name="DETECTION-FINAL";
      gal_fits_img_write(p->olabel, p->detectionname, NULL,
                         PROGRAM_NAME);
      p->olabel->name=NULL;
    }


  /* p->binary was used to keep the initial pseudo-detection threshold. But
     we don't need it any more, so we'll just free it and put the `workbin'
     array in its place. Note that `workbin' has a map of all the detected
     objects, which is still necessary during NoiseChisel. */
  gal_data_free(p->binary);
  p->binary=workbin;


  /* The initial Sky and Sky STD values were only for detection. */
  gal_data_free(p->sky);
  gal_data_free(p->std);
  p->sky = p->std = NULL;


  /* If the user wanted to check the threshold and hasn't called
     `continueaftercheck', then stop NoiseChisel. */
  if(p->detectionname && !p->continueaftercheck)
    ui_abort_after_check(p, p->detectionname, NULL,
                         "showing all detection steps");
}<|MERGE_RESOLUTION|>--- conflicted
+++ resolved
@@ -496,17 +496,10 @@
   size_t tablen=num+1;
   gal_data_t *sn, *snind;
   int32_t *plabend, *indarr=NULL;
-<<<<<<< HEAD
   double ave, err, *pos, *brightness;
   size_t ind, ndim=p->input->ndim, pcols=1+ndim;
+  float s, ss, *f, *ff, *fs, *sky=p->sky->array;
   size_t i, j, *area, counter=0, *dsize=p->input->dsize;
-  float *img=p->input->array, *f=p->input->array, *ff=f+p->input->size;
-=======
-  double ave, err, *xy, *brightness;
-  float s, ss, *f, *ff, *fs, *sky=p->sky->array;
-  size_t ind, ndim=p->input->ndim, xyncols=1+ndim;
-  size_t i, *area, counter=0, *dsize=p->input->dsize;
->>>>>>> 72e46dc1
   int32_t *plab = worklab->array, *dlab = s0d1D2 ? NULL : p->olabel->array;
   size_t *coord=gal_pointer_allocate(GAL_TYPE_SIZE_T, ndim, 0, __func__,
                                       "coord");
@@ -576,25 +569,11 @@
           brightness[*plab] += ss;
           if( ss > 0.0f )  /* For calculatiing the approximate center, */
             {              /* necessary for calculating Sky and STD.   */
-<<<<<<< HEAD
-              pos[*plab*pcols  ] += *f;
-              switch(ndim)
-                {
-                case 2:
-                  pos[*plab*pcols+1] += ( (f-img)/dsize[1] ) * *f;
-                  pos[*plab*pcols+2] += ( (f-img)%dsize[1] ) * *f;
-                  break;
-                case 3:
-                  pos[*plab*pcols+1] += ( (f-img) % dsize[1]*dsize[2] ) * *f;
-                  pos[*plab*pcols+2] += ( (f-img)/dsize[2] ) * *f;
-                  pos[*plab*pcols+3] += ( (f-img)%dsize[2] ) * *f;
-                  break;
-                }
-=======
-              xy[*plab*xyncols  ] += ss;
-              xy[*plab*xyncols+1] += (double)coord[0] * ss;
-              xy[*plab*xyncols+2] += (double)coord[1] * ss;
->>>>>>> 72e46dc1
+              pos[  *plab*pcols   ] += ss;
+              pos[  *plab*pcols+1 ] += (double)coord[0] * ss;
+              pos[  *plab*pcols+2 ] += (double)coord[1] * ss;
+              if(ndim==3)
+                pos[*plab*pcols+3 ] += (double)coord[2] * ss;
             }
         }
 
