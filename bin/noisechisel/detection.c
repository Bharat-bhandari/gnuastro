--- conflicted
+++ resolved
@@ -49,12 +49,38 @@
 /****************************************************************
  ************           Initial detection            ************
  ****************************************************************/
+/* The user gives connectivity values in terms of the number of neighbors
+   to use, so with this function, we convert that number to the
+   connectivity that is defined in `gnuastro/dimension.h'. */
+static int
+detection_ngb_to_connectivity(size_t ndim, size_t ngb)
+{
+  int connectivity=0;
+  switch(ndim)
+    {
+    case 2:
+      connectivity = ngb==4 ? 1 : 2;
+      break;
+    case 3:
+      connectivity = ngb==6 ? 1 : (ngb==18 ? 2 : 3);
+      break;
+    default:
+      error(EXIT_FAILURE, 0, "%s: a bug! Please contact us at %s to address "
+            "the problem. %zu not a valid value to `ndim'",
+            __func__, PACKAGE_BUGREPORT, ndim);
+    }
+  return connectivity;
+}
+
+
+
+
+
 void
 detection_initial(struct noisechiselparams *p)
 {
   char *msg;
   uint8_t *b, *bf;
-  int connectivity=0;
   struct timeval t0, t1;
 
 
@@ -76,25 +102,11 @@
     }
 
 
-  /* Set the connectivity of the erosion. */
-  switch(p->binary->ndim)
-    {
-    case 2:
-      connectivity = p->erodengb==4 ? 1 : 2;
-      break;
-    case 3:
-      connectivity = p->erodengb==6 ? 1 : (p->erodengb==18 ? 2 : 3);
-      break;
-    default:
-      error(EXIT_FAILURE, 0, "%s: a bug! Please contact us at %s to address "
-            "the problem. %zu not a valid value to p->binary->ndim",
-            __func__, PACKAGE_BUGREPORT, p->binary->ndim);
-    }
-
-
   /* Erode the image. */
   if(!p->cp.quiet) gettimeofday(&t1, NULL);
-  gal_binary_erode(p->binary, p->erode, connectivity, 1);
+  gal_binary_erode(p->binary, p->erode,
+                   detection_ngb_to_connectivity(p->input->ndim, p->erodengb),
+                   1);
   if(!p->cp.quiet)
     {
       asprintf(&msg, "Eroded %zu time%s (%zu-connectivity).", p->erode,
@@ -117,7 +129,9 @@
 
   /* Do the opening. */
   if(!p->cp.quiet) gettimeofday(&t1, NULL);
-  gal_binary_open(p->binary, p->opening, p->openingngb==4 ? 1 : 2, 1);
+  gal_binary_open(p->binary, p->opening,
+                  detection_ngb_to_connectivity(p->input->ndim, p->openingngb),
+                  1);
   if(!p->cp.quiet)
     {
       asprintf(&msg, "Opened (depth: %zu, %s connectivity).",
@@ -131,13 +145,8 @@
   p->numinitialdets=gal_binary_connected_components(p->binary, &p->olabel, 1);
   if(p->detectionname)
     {
-<<<<<<< HEAD
       p->olabel->name="OPENED-AND-LABELED";
-      gal_fits_img_write(p->olabel, p->detectionname, NULL, PROGRAM_STRING);
-=======
-      p->olabel->name="OPENED_AND_LABELED";
       gal_fits_img_write(p->olabel, p->detectionname, NULL, PROGRAM_NAME);
->>>>>>> eadb72cd
       p->olabel->name=NULL;
     }
 
@@ -1008,14 +1017,18 @@
   /* If the user asked for dilation, then apply it. */
   if(p->dilate)
     {
-      gal_binary_dilate(workbin, p->dilate, p->dilatengb==4 ? 1 : 2 , 1);
+      gal_binary_dilate(workbin, p->dilate,
+                        detection_ngb_to_connectivity(p->input->ndim,
+                                                      p->dilatengb),
+                        1);
       num_true_initial = gal_binary_connected_components(workbin, &p->olabel,
                                                          8);
     }
   if(!p->cp.quiet)
     {
-      asprintf(&msg, "%zu detections after %zu dilation%s",
-              num_true_initial, p->dilate, p->dilate>1 ? "s." : ".");
+      asprintf(&msg, "%zu detections after %zu dilation%s (%zu-connected)",
+               num_true_initial, p->dilate, p->dilate>1 ? "s." : ".",
+               p->dilatengb);
       gal_timing_report(&t0, msg, 2);
       free(msg);
     }
