--- conflicted
+++ resolved
@@ -619,11 +619,7 @@
   for(i=1;i<tablen;++i)
     {
       ave=brightness[i]/area[i];
-<<<<<<< HEAD
-      if( area[i]>p->detsnminarea && ave>0.0f && pos[i*pcols]>0.0f )
-=======
-      if( area[i]>p->snminarea && ave>0.0f && xy[i*xyncols]>0.0f )
->>>>>>> 1c6b5773
+      if( area[i]>p->snminarea && ave>0.0f && pos[i*pcols]>0.0f )
         {
           /* Get the flux weighted center coordinates. */
           for(j=0;j<ndim;++j)
