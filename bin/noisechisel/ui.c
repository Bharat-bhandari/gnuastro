--- conflicted
+++ resolved
@@ -402,99 +402,19 @@
 
 
 /* Prepare the kernel, either from a file, or from the default arrays
-   (depending on the dimensionality). The default kernels were created as
-   follows:
-
-   2D: The following commands were put in a script and run. It will create
-   a plain text array along with a FITS image.
-
-       set -o errexit           # Stop if a program returns false.
-       echo "0 0.0 0.0 3 2 0 0 1 1 5" > tmp.txt
-       export GSL_RNG_TYPE=ranlxs2
-       export GSL_RNG_SEED=1
-       astmkprof tmp.txt --oversample=1 --envseed --numrandom=10000 \
-                 --tolerance=0.01 --nomerged
-       astcrop 0_tmp.fits --section=2:*-1,2:*-1 --zeroisnotblank    \
-               --output=fwhm2.fits
-       astconvertt fwhm2.fits --output=fwhm2.txt
-       rm 0_tmp.fits tmp.txt
-
-   3D: MakeProfiles was initially run with these commands:
-
-       $ export GSL_RNG_SEED=1
-       $ export GSL_RNG_TYPE=ranlxs2
-       $ astmkprof --kernel=gaussian-3d,1.5,5,0.5 --oversample=1 --envseed
-
-   The resulting fits file was converted to text with the this C program to
-   generate the `kernel-3d.h' header file (until ConvertType supports 3D
-   datasets) which is then "include"d into this function.
-
-       #include <stdio.h>
-       #include <stdlib.h>
-       #include <gnuastro/fits.h>
-
-       int
-       main(void)
-       {
-         size_t i;
-         float *arr;
-         gal_data_t *img=gal_fits_img_read_to_type("kernel.fits", "1",
-                                                   GAL_TYPE_FLOAT32, -1);
-
-         arr=img->array;
-
-         printf("size_t kernel_3d_dsize[3]={%zu, %zu, %zu};\n",
-                img->dsize[0], img->dsize[1], img->dsize[2]);
-         printf("float kernel_3d[%zu]={", img->size);
-         for(i=0;i<img->size;++i)
-           {
-             if(i>0)
-               {
-                 if(i % img->dsize[2]                 == 0 ) printf("\n");
-	         if(i % (img->dsize[2]*img->dsize[1]) == 0 ) printf("\n");
-	       }
-
-	     // We cannot use `\b' here, since we are writing directly
-	     // to the command-line, so we'll first write the number,
-	     // then decide if any subsequent character (a comma)
-	     // should be written.
-	     printf("%.7g", arr[i]);
-
-	     // The last element doesn't need a comma. In each line,
-	     // the last character must not be a space, but for easy
-	     // readability, the elements in between need a space.
-	     if( i!=(img->size-1) )
-	       printf("%s", ((i+1)%img->dsize[2]) ? ", " : ",");
-           }
-         printf("};\n");
-
-         return EXIT_SUCCESS;
-       }
-
-   Assuming this C program is in a file named `kernel.c', it can be
-   compiled, run and saved into `kernel-3d.h' with the command below:
-
-       $ astbuildprog -q kernel.c > kernel-3d.h
-*/
+   available in the headers. The default kernels were created as
+   follows. */
 static void
 ui_prepare_kernel(struct noisechiselparams *p)
 {
-<<<<<<< HEAD
-#include <kernel-3d.h>
   float *f, *ff, *k;
   size_t ndim=p->input->ndim;
-  size_t kernel_2d_dsize[2]={11,11};
-  float  kernel_2d[121]=
-    {
-      0, 0, 0, 0, 0, 6.57699e-09, 0, 0, 0, 0, 0,
-=======
-  float *f, *ff, *k;
->>>>>>> 1c6b5773
 
 /* Since the default kernel has to be identical between NoiseChisel and
    Segment, we have defined it in a shared header file to be accessible by
    both programs. */
 #include <gnuastro-internal/kernel-2d.h>
+#include <gnuastro-internal/kernel-3d.h>
 
   /* If a kernel file is given, then use it. Otherwise, use the default
      kernel. */
@@ -519,7 +439,6 @@
       ff = (f=p->kernel->array) + p->kernel->size;
       do *f=*k++; while(++f<ff);
     }
-
 
   /* If a wide kernel is given, then read it into memory. Otherwise, just
      ignore it. */
