/*********************************************************************
NoiseChisel - Detect signal in a noisy dataset.
NoiseChisel is part of GNU Astronomy Utilities (Gnuastro) package.

Original author:
     Mohammad Akhlaghi <mohammad@akhlaghi.org>
Contributing author(s):
Copyright (C) 2015-2018, Free Software Foundation, Inc.

Gnuastro is free software: you can redistribute it and/or modify it
under the terms of the GNU General Public License as published by the
Free Software Foundation, either version 3 of the License, or (at your
option) any later version.

Gnuastro is distributed in the hope that it will be useful, but
WITHOUT ANY WARRANTY; without even the implied warranty of
MERCHANTABILITY or FITNESS FOR A PARTICULAR PURPOSE.  See the GNU
General Public License for more details.

You should have received a copy of the GNU General Public License
along with Gnuastro. If not, see <http://www.gnu.org/licenses/>.
**********************************************************************/
#include <config.h>

#include <argp.h>
#include <errno.h>
#include <error.h>
#include <stdio.h>
#include <string.h>

#include <gnuastro/wcs.h>
#include <gnuastro/fits.h>
#include <gnuastro/array.h>
#include <gnuastro/blank.h>
#include <gnuastro/threads.h>
#include <gnuastro/pointer.h>
#include <gnuastro/dimension.h>

#include <gnuastro-internal/timing.h>
#include <gnuastro-internal/options.h>
#include <gnuastro-internal/checkset.h>
#include <gnuastro-internal/fixedstringmacros.h>

#include "main.h"

#include "ui.h"
#include "authors-cite.h"





/**************************************************************/
/*********      Argp necessary global entities     ************/
/**************************************************************/
/* Definition parameters for the Argp: */
const char *
argp_program_version = PROGRAM_STRING "\n"
                       GAL_STRINGS_COPYRIGHT
                       "\n\nWritten/developed by "PROGRAM_AUTHORS;

const char *
argp_program_bug_address = PACKAGE_BUGREPORT;

static char
args_doc[] = "ASTRdata";

const char
doc[] = GAL_STRINGS_TOP_HELP_INFO PROGRAM_NAME" Detects and segments signal "
  "that is deeply burried in noise. It employs a noise-based detection and "
  "segmentation method enabling it to be very resilient to the rich "
  "diversity of shapes in astronomical targets.\n"
  GAL_STRINGS_MORE_HELP_INFO
  /* After the list of options: */
  "\v"
  PACKAGE_NAME" home page: "PACKAGE_URL;




















/**************************************************************/
/*********    Initialize & Parse command-line    **************/
/**************************************************************/
static void
ui_initialize_options(struct noisechiselparams *p,
                      struct argp_option *program_options,
                      struct argp_option *gal_commonopts_options)
{
  size_t i;
  struct gal_options_common_params *cp=&p->cp;


  /* Set the necessary common parameters structure. */
  cp->poptions           = program_options;
  cp->program_name       = PROGRAM_NAME;
  cp->program_exec       = PROGRAM_EXEC;
  cp->program_bibtex     = PROGRAM_BIBTEX;
  cp->program_authors    = PROGRAM_AUTHORS;
  cp->numthreads         = gal_threads_number();
  cp->coptions           = gal_commonopts_options;


  /* Modify common options. */
  for(i=0; !gal_options_is_last(&cp->coptions[i]); ++i)
    {
      /* Select individually. */
      switch(cp->coptions[i].key)
        {
        case GAL_OPTIONS_KEY_LOG:
        case GAL_OPTIONS_KEY_TYPE:
        case GAL_OPTIONS_KEY_SEARCHIN:
        case GAL_OPTIONS_KEY_IGNORECASE:
          cp->coptions[i].flags=OPTION_HIDDEN;
          break;

        case GAL_OPTIONS_KEY_TILESIZE:
        case GAL_OPTIONS_KEY_MINMAPSIZE:
        case GAL_OPTIONS_KEY_NUMCHANNELS:
        case GAL_OPTIONS_KEY_INTERPNUMNGB:
        case GAL_OPTIONS_KEY_REMAINDERFRAC:
          cp->coptions[i].mandatory=GAL_OPTIONS_MANDATORY;
          break;

        case GAL_OPTIONS_KEY_TABLEFORMAT:
          cp->coptions[i].mandatory=GAL_OPTIONS_MANDATORY;
          cp->coptions[i].doc="`txt', `fits-ascii', `fits-binary'.";
          break;
        }
    }
}





/* Parse a single option: */
static error_t
parse_opt(int key, char *arg, struct argp_state *state)
{
  struct noisechiselparams *p = state->input;

  /* Pass `gal_options_common_params' into the child parser.  */
  state->child_inputs[0] = &p->cp;

  /* In case the user incorrectly uses the equal sign (for example
     with a short format or with space in the long format, then `arg`
     start with (if the short version was called) or be (if the long
     version was called with a space) the equal sign. So, here we
     check if the first character of arg is the equal sign, then the
     user is warned and the program is stopped: */
  if(arg && arg[0]=='=')
    argp_error(state, "incorrect use of the equal sign (`=`). For short "
               "options, `=` should not be used and for long options, "
               "there should be no space between the option, equal sign "
               "and value");

  /* Set the key to this option. */
  switch(key)
    {

    /* Read the non-option tokens (arguments): */
    case ARGP_KEY_ARG:
      if(p->inputname)
        argp_error(state, "only one argument (input file) should be given");
      else
        p->inputname=arg;
      break;


    /* This is an option, set its value. */
    default:
      return gal_options_set_from_key(key, arg, p->cp.poptions, &p->cp);
    }

  return 0;
}




















/**************************************************************/
/***************       Sanity Check         *******************/
/**************************************************************/
static void
ui_ngb_check(size_t value, char *optionname)
{
  if(value!=4 && value!=8 && value!=6 && value!=18 && value!=26)
    error(EXIT_FAILURE, 0, "%zu is not an acceptable value for "
          "`--%s'. Acceptable values are 4 or 8 (for 2D inputs) and "
          "6, 18, or 26 (for 3D inputs)", value, optionname);
}





/* Read and check ONLY the options. When arguments are involved, do the
   check in `ui_check_options_and_arguments'. */
static void
ui_read_check_only_options(struct noisechiselparams *p)
{
  /* If the convolved option is given, then the convolved HDU is also
     mandatory. */
  if(p->convolvedname && p->chdu==NULL)
    error(EXIT_FAILURE, 0, "no value given to `--chdu'. When the "
          "`--convolved' option is called (to specify a convolved image "
          "and avoid convolution) it is mandatory to also specify a HDU "
          "for it");

<<<<<<< HEAD
  /* A general check on the neighbor connectivity values. */
  ui_ngb_check(p->erodengb,   "erodengb");
  ui_ngb_check(p->openingngb, "openingngb");
=======
  /* Make sure the connectivities have the correct values. */
  if(p->erodengb!=4 && p->erodengb!=8)
    error(EXIT_FAILURE, 0, "%zu not acceptable for `--erodengb'. It must "
          "be 4 or 8 (specifying the type of connectivity)", p->erodengb);
  if(p->openingngb!=4 && p->openingngb!=8)
    error(EXIT_FAILURE, 0, "%zu not acceptable for `--openingngb'. It must "
          "be 4 or 8 (specifying the type of connectivity)", p->openingngb);
  if(p->holengb!=4 && p->holengb!=8)
    error(EXIT_FAILURE, 0, "%zu not acceptable for `--holengb'. It must "
          "be 4 or 8 (specifying the type of connectivity)", p->holengb);
>>>>>>> 39a90189

  /* Make sure that the no-erode-quantile is not smaller or equal to
     qthresh. */
  if( p->noerodequant <= p->qthresh)
    error(EXIT_FAILURE, 0, "the quantile for no erosion (`--noerodequant') "
          "must be larger than the base quantile threshold (`--qthresh', "
          "or `-t'). You have provided %.4f and %.4f for the former and "
          "latter, respectively", p->noerodequant, p->qthresh);

  /* For the options that make tables, the table format option is
     mandatory. */
  if( p->checksn && p->cp.tableformat==0 )
    error(EXIT_FAILURE, 0, "`--tableformat' is necessary with the "
          "`--checksn' option.\n"
          "Please see description for `--tableformat' after running the "
          "following command for more information (use `SPACE' to go down "
          "the page and `q' to return to the command-line):\n\n"
          "    $ info gnuastro \"Input Output options\"");

  /* Kernel checks. */
  if(p->kernelname && strcmp(p->kernelname, UI_NO_CONV_KERNEL_NAME))
    {
      /* Check if it exists. */
      gal_checkset_check_file(p->kernelname);

      /* If its FITS, see if a HDU has been provided. */
      if( gal_fits_name_is_fits(p->kernelname) && p->khdu==NULL )
        error(EXIT_FAILURE, 0, "no HDU specified for kernel. When the "
              "kernel is a FITS file, a HDU must also be specified. You "
              "can use the `--khdu' option and give it the HDU number "
              "(starting from zero), extension name, or anything "
              "acceptable by CFITSIO");
    }

  /* Wide kernel checks. */
  if(p->widekernelname)
    {
      /* Check if it exists. */
      gal_checkset_check_file(p->widekernelname);

      /* If its FITS, see if a HDU has been provided. */
      if( gal_fits_name_is_fits(p->widekernelname) && p->whdu==NULL )
        error(EXIT_FAILURE, 0, "no HDU specified for the given wide kernel "
              "(`%s'). When the wide kernel is a FITS file, a HDU must also "
              "be specified. You can use the `--whdu' option and give it the "
              "HDU number (starting from zero), extension name, or any "
              "HDU identifier acceptable by CFITSIO", p->widekernelname);
    }

  /* If the S/N quantile is less than 0.1 (an arbitrary small value), this
     is probably due to forgetting that this is the purity level
     (higher-is-better), not the contamination level
     (lower-is-better). This actually happened in a few cases: where we
     wanted a false detection rate of 0.0001 (a super-high value!), and
     instead of inputing 0.9999, we mistakenly gave `--snquant' a value of
     `0.0001'. We were thus fully confused with the output (an extremely
     low value) and thought its a bug, while it wasn't! */
  if(p->snquant<0.1)
    fprintf(stderr, "\nWARNING: Value of `--snquant' (`-c') is %g. Note "
            "that this is not a contamination rate (where lower is "
            "better), it is a purity rate (where higher is better). If you "
            "intentionally asked for such a low purity level, please "
            "ignore this warning\n\n", p->snquant);
}





static void
ui_check_options_and_arguments(struct noisechiselparams *p)
{
  /* Basic input file checks. */
  if(p->inputname)
    {
      /* Check if it exists. */
      gal_checkset_check_file(p->inputname);

      /* If its FITS, see if a HDU has been provided. */
      if( gal_fits_name_is_fits(p->inputname) && p->cp.hdu==NULL )
        error(EXIT_FAILURE, 0, "no HDU specified for input. When the input "
              "is a FITS file, a HDU must also be specified, you can use "
              "the `--hdu' (`-h') option and give it the HDU number "
              "(starting from zero), extension name, or anything "
              "acceptable by CFITSIO");
    }
  else
    error(EXIT_FAILURE, 0, "no input file is specified");
}




















/**************************************************************/
/***************       Preparations         *******************/
/**************************************************************/
static void
ui_set_output_names(struct noisechiselparams *p)
{
  char *output=p->cp.output;
  char *basename = output ? output : p->inputname;

  /* Main program output. */
  if(output)
    {
      /* Delete the file if it already exists. */
      gal_checkset_writable_remove(p->cp.output, 0, p->cp.dontdelete);

      /* When the output name is given (possibly with directory
         information), the check images will also be put in that same
         directory.. */
      p->cp.keepinputdir=1;
    }
  else
    p->cp.output=gal_checkset_automatic_output(&p->cp, p->inputname,
                                               "_detected.fits");

  /* Tile check. */
  if(p->cp.tl.checktiles)
    p->cp.tl.tilecheckname=gal_checkset_automatic_output(&p->cp, basename,
                                                         "_tiles.fits");

  /* Quantile threshold. */
  if(p->checkqthresh)
    p->qthreshname=gal_checkset_automatic_output(&p->cp, basename,
                                                 "_qthresh.fits");

  /* Initial detection Sky values. */
  if(p->checkdetsky)
    p->detskyname=gal_checkset_automatic_output(&p->cp, basename,
                                                "_detsky.fits");

  /* Pseudo-detection S/N values. */
  if(p->checksn)
    {
      p->detsn_s_name=gal_checkset_automatic_output(&p->cp, basename,
                 ( p->cp.tableformat==GAL_TABLE_FORMAT_TXT
                   ? "_detsn_sky.txt" : "_detsn.fits") );
      p->detsn_d_name=gal_checkset_automatic_output(&p->cp, basename,
                 ( p->cp.tableformat==GAL_TABLE_FORMAT_TXT
                   ? "_detsn_det.txt" : "_detsn.fits") );
      p->detsn_D_name=gal_checkset_automatic_output(&p->cp, basename,
                 ( p->cp.tableformat==GAL_TABLE_FORMAT_TXT
                   ? "_detsn_grown.txt" : "_detsn.fits") );
    }

  /* Detection steps. */
  if(p->checkdetection)
    p->detectionname=gal_checkset_automatic_output(&p->cp, basename,
                                               "_detcheck.fits");

  /* Sky checks. */
  if(p->checksky)
    p->skyname=gal_checkset_automatic_output(&p->cp, basename, "_sky.fits");
}





/* Prepare the kernel, either from a file, or from the default arrays
   available in the headers. The default kernels were created as
   follows. */
static void
ui_prepare_kernel(struct noisechiselparams *p)
{
  float *f, *ff, *k;
  size_t ndim=p->input->ndim;

/* Import the default kernel. */
#include "kernel-2d.h"
#include "kernel-3d.h"

  /* If a kernel file is given, then use it. Otherwise, use the default
     kernel. */
  if(p->kernelname)
    {
      /* Read the kernel. */
      if( strcmp(p->kernelname, UI_NO_CONV_KERNEL_NAME) )
        {
          /* Read the kernel into memory. */
          p->kernel=gal_fits_img_read_kernel(p->kernelname, p->khdu,
                                             p->cp.minmapsize);

          /* Make sure it has the same dimensions as the input. */
          if( p->kernel->ndim != p->input->ndim )
            error(EXIT_FAILURE, 0, "%s (hdu %s): is %zuD, however, %s (%s) "
                  "is a %zuD dataset", p->kernelname, p->khdu,
                  p->kernel->ndim, p->inputname, p->cp.hdu, p->input->ndim);
        }
      else
        p->kernel=NULL;
    }
  else
    {
      /* Allocate space for the kernel (we don't want to use the statically
         allocated array. */
      p->kernel=gal_data_alloc(NULL, GAL_TYPE_FLOAT32, p->input->ndim,
                               ndim==2 ? kernel_2d_dsize : kernel_3d_dsize,
                               NULL, 0, p->cp.minmapsize, NULL, NULL, NULL);

      /* Copy the staticly allocated default array into `p->kernel'. */
      k = ndim==2 ? kernel_2d : kernel_3d;
      ff = (f=p->kernel->array) + p->kernel->size;
      do *f=*k++; while(++f<ff);
    }

  /* If a wide kernel is given, then read it into memory. Otherwise, just
     ignore it. */
  if(p->widekernelname)
    p->widekernel=gal_fits_img_read_kernel(p->widekernelname, p->whdu,
                                           p->cp.minmapsize);
}





static void
ui_prepare_tiles(struct noisechiselparams *p)
{
  gal_data_t *check;
  struct gal_tile_two_layer_params *tl=&p->cp.tl, *ltl=&p->ltl;


  /* Check the tile parameters for the small tile sizes and make the tile
     structure. We will also need the dimensions of the tile with the
     maximum required memory. */
  p->maxtsize=gal_pointer_allocate(GAL_TYPE_SIZE_T, p->input->ndim, 0,
                                   __func__, "p->maxtsize");
  gal_tile_full_sanity_check(p->inputname, p->cp.hdu, p->input, tl);
  gal_tile_full_two_layers(p->input, tl);
  gal_tile_full_permutation(tl);
  for(check=tl->tiles; check!=NULL; check=check->next)
    if( check->size > p->maxtcontig )/* p->maxtcontig initialized to 0. */
      {
        p->maxtcontig=check->size;
        memcpy(p->maxtsize, check->dsize, tl->ndim*sizeof *p->maxtsize);
      }


  /* Make the large tessellation, except for the size, the rest of the
     parameters are the same as the small tile sizes. */
  ltl->numchannels    = tl->numchannels;
  ltl->remainderfrac  = tl->remainderfrac;
  ltl->workoverch     = tl->workoverch;
  ltl->checktiles     = tl->checktiles;
  ltl->oneelempertile = tl->oneelempertile;
  p->maxltsize=gal_pointer_allocate(GAL_TYPE_SIZE_T, p->input->ndim, 0,
                                    __func__, "p->maxltsize");
  gal_tile_full_sanity_check(p->inputname, p->cp.hdu, p->input, ltl);
  gal_tile_full_two_layers(p->input, ltl);
  gal_tile_full_permutation(ltl);
  for(check=ltl->tiles; check!=NULL; check=check->next)
    if( check->size > p->maxltcontig )/* p->maxltcontig initialized to 0. */
      {
        p->maxltcontig=check->size;
        memcpy(p->maxltsize, check->dsize, ltl->ndim*sizeof *p->maxltsize);
      }


  /* If the input has blank elements, then set teh appropriate flag for
     each tile.*/
  if( p->input->flag & GAL_DATA_FLAG_HASBLANK )
    {
      gal_tile_block_blank_flag(tl->tiles,  p->cp.numthreads);
      gal_tile_block_blank_flag(ltl->tiles, p->cp.numthreads);
    }


  /* Make the tile check image if requested. */
  if(tl->checktiles)
    {
      /* Large tiles. */
      check=gal_tile_block_check_tiles(ltl->tiles);
      gal_fits_img_write(check, tl->tilecheckname, NULL, PROGRAM_NAME);
      gal_data_free(check);

      /* Small tiles. */
      check=gal_tile_block_check_tiles(tl->tiles);
      gal_fits_img_write(check, tl->tilecheckname, NULL, PROGRAM_NAME);
      gal_data_free(check);

      /* If `continueaftercheck' hasn't been called, abort NoiseChisel. */
      if(!p->continueaftercheck)
        ui_abort_after_check(p, tl->tilecheckname, NULL,
                             "showing all tiles over the image");

      /* Free the name. */
      free(tl->tilecheckname);
    }
}





/* Read the input image and check the dimensions and neighbors. */
static void
ui_preparations_read_input(struct noisechiselparams *p)
{
  float *f;
  size_t value;
  char *option_name=NULL, *good_values=NULL;

  /* Read the input as a single precision floating point dataset. */
  p->input = gal_array_read_one_ch_to_type(p->inputname, p->cp.hdu,
                                           GAL_TYPE_FLOAT32,
                                           p->cp.minmapsize);
  p->input->wcs = gal_wcs_read(p->inputname, p->cp.hdu, 0, 0,
                               &p->input->nwcs);
  if(p->input->name==NULL)
    gal_checkset_allocate_copy("INPUT", &p->input->name);

  /* Check dimensionality and neighbors. */
  switch(p->input->ndim)
    {
    case 2:
      if(p->erodengb!=4 && p->erodengb!=8)
        {
          value=p->erodengb;
          good_values="4 or 8";
          option_name="erodengb";
        }
      else if(p->openingngb!=4 && p->openingngb!=8)
        {
          value=p->openingngb;
          good_values="4 or 8";
          option_name="openingngb";
        }
      break;

    case 3:
      if(p->erodengb!=6 && p->erodengb!=18 && p->erodengb!=26)
        {
          value=p->erodengb;
          good_values="6, 18, or 26";
          option_name="erodengb";
        }
      else if(p->openingngb!=6 && p->openingngb!=18 && p->openingngb!=26)
        {
          value=p->openingngb;
          good_values="6, 18, or 26";
          option_name="openingngb";
        }
      break;

    default:
      error(EXIT_FAILURE, 0, "%s (hdu %s) is a %zu-dimensional dataset "
            "which is currently not supported", p->inputname, p->cp.hdu,
            p->input->ndim);
    }

  /* Abort with an error message if necessary. */
  if(option_name)
    error(EXIT_FAILURE, 0, "%zu not acceptable for `--%s' for the "
          "input %zu-dimensional dataset in `%s' (hdu %s). It must be %s "
          "(specifying the type of connectivity)", value, option_name,
          p->input->ndim, p->inputname, p->cp.hdu, good_values);

  /* A small check to see if the edges of the dataset aren't zero valued:
     they should be masked. */
  f=p->input->array;
  if( (f[0]==0.0 && f[1]==0.0)
      || (f[ p->input->size-1 ]==0.0 && f[ p->input->size-2 ]==0.0) )
    error(0, 0, "%s (hdu %s): [*** WARNING ***]: The first and/or last few "
          "pixels have a value of 0.0. As described below, the result of "
          "this run may thus not be reasonable/optimal.\n\n"
          "Some data reduction pipelines put 0.0 where there isn't data "
          "(most commonly on the edges). However, NoiseChisel's "
          "noise-based detection paradigm starts from the lower values of "
          "the dataset (not high S/N peaks): its initial threshold is "
          "mostly below the Sky value (0.0 in processed images). Therefore "
          "0.0 is meaningful for NoiseChisel and must not be used for a "
          "blank value.\n\n"
          "To ignore certain pixels, they must have a blank/NaN value. "
          "To mask (set to blank/NaN) the 0.0 valued elements, you can use "
          "Gnuastro's Arithmetic program with a command like this:\n\n"
          "    $ astarithmetic %s %s 0.0 eq nan where -g%s\n\n"
          "If the few 0.0 valued pixels on the edges are meaningful for "
          "your analysis, please ignore this warming message.\n"
          "--------------------------",
          p->inputname, p->cp.hdu, p->inputname, p->inputname, p->cp.hdu);
}





static void
ui_preparations(struct noisechiselparams *p)
{
  /* Prepare the names of the outputs. */
  ui_set_output_names(p);

  /* Read the input datasets and do the basic checks.*/
  ui_preparations_read_input(p);

  /* If a convolved image was given, read it in. Otherwise, read the given
     kernel. */
  if(p->convolvedname)
    {
      /* Read the input convolved image. */
      p->conv = gal_array_read_one_ch_to_type(p->convolvedname, p->chdu,
                                              GAL_TYPE_FLOAT32,
                                              p->cp.minmapsize);

      /* Make sure the convolved image is the same size as the input. */
      if( gal_dimension_is_different(p->input, p->conv) )
        error(EXIT_FAILURE, 0, "%s (hdu %s), given to `--convolved' and "
              "`--convolvehdu', is not the same size as NoiseChisel's "
              "input: %s (hdu: %s)", p->convolvedname, p->chdu,
              p->inputname, p->cp.hdu);
    }
  else
    ui_prepare_kernel(p);

  /* Check for blank values to help later processing.  */
  gal_blank_present(p->input, 1);

  /* Prepare the tessellation. */
  ui_prepare_tiles(p);

  /* Allocate space for the over-all necessary arrays. */
  p->binary=gal_data_alloc(NULL, GAL_TYPE_UINT8, p->input->ndim,
                           p->input->dsize, p->input->wcs, 0,
                           p->cp.minmapsize, NULL, "binary", NULL);
  p->olabel=gal_data_alloc(NULL, GAL_TYPE_INT32, p->input->ndim,
                           p->input->dsize, p->input->wcs, 0,
                           p->cp.minmapsize, NULL, "labels", NULL);
  p->binary->flag = p->olabel->flag = p->input->flag;
}



















/**************************************************************/
/************     High level reading function     *************/
/**************************************************************/
void
ui_read_check_inputs_setup(int argc, char *argv[],
                           struct noisechiselparams *p)
{
  struct gal_options_common_params *cp=&p->cp;


  /* Include the parameters necessary for argp from this program (`args.h')
     and for the common options to all Gnuastro (`commonopts.h'). We want
     to directly put the pointers to the fields in `p' and `cp', so we are
     simply including the header here to not have to use long macros in
     those headers which make them hard to read and modify. This also helps
     in having a clean environment: everything in those headers is only
     available within the scope of this function. */
#include <gnuastro-internal/commonopts.h>
#include "args.h"


  /* Initialize the options and necessary information.  */
  ui_initialize_options(p, program_options, gal_commonopts_options);


  /* Read the command-line options and arguments. */
  errno=0;
  if(argp_parse(&thisargp, argc, argv, 0, 0, p))
    error(EXIT_FAILURE, errno, "parsing arguments");


  /* Read the configuration files and set the common values. */
  gal_options_read_config_set(&p->cp);


  /* Read the options into the program's structure, and check them and
     their relations prior to printing. */
  ui_read_check_only_options(p);


  /* Print the option values if asked. Note that this needs to be done
     after the option checks so un-sane values are not printed in the
     output state. */
  gal_options_print_state(&p->cp);


  /* Prepare all the options as FITS keywords to write in output later. */
  gal_options_as_fits_keywords(&p->cp);


  /* Check that the options and arguments fit well with each other. Note
     that arguments don't go in a configuration file. So this test should
     be done after (possibly) printing the option values. */
  ui_check_options_and_arguments(p);


  /* Read/allocate all the necessary starting arrays. */
  ui_preparations(p);


  /* Let the user know that processing has started. */
  if(!p->cp.quiet)
    {
      printf(PROGRAM_NAME" "PACKAGE_VERSION" started on %s",
             ctime(&p->rawtime));
      printf("  - Using %zu CPU thread%s\n", p->cp.numthreads,
             p->cp.numthreads==1 ? "." : "s.");
      printf("  - Input: %s (hdu: %s)\n", p->inputname, p->cp.hdu);
      if(p->convolvedname)
        printf("  - Convolved input: %s (hdu: %s)\n",
               p->convolvedname, p->chdu);
      else
        {
          if(p->kernelname)
            {
              if( strcmp(p->kernelname, UI_NO_CONV_KERNEL_NAME) )
                printf("  - %s: %s (hdu: %s)\n",
                       p->widekernelname ? "Sharp Kernel" : "Kernel",
                       p->kernelname, p->khdu);
              else
                printf("  - No convolution requested.\n");
            }
          else
            printf(p->kernel->ndim==2
                   ? "  - %s: FWHM=2 pixel Gaussian.\n"
                   : "  - %s: FWHM=1.5 pixel Gaussian (half extent in "
                   "3rd dimension).\n",
                   p->widekernelname ? "Sharp Kernel" : "Kernel");
        }
      if(p->widekernelname)
        printf("  - Wide Kernel: %s (hdu: %s)\n", p->widekernelname,
               p->whdu);
    }
}




















/**************************************************************/
/************     Pre-finish/abort operations     *************/
/**************************************************************/
void
ui_abort_after_check(struct noisechiselparams *p, char *filename,
                     char *file2name, char *description)
{
  char *name;

  if(file2name)
    {
      if( asprintf(&name, "`%s' and `%s'", filename, file2name)<0 )
        error(EXIT_FAILURE, 0, "%s: asprintf allocation", __func__);
    }
  else
    {
      if( asprintf(&name, "`%s'", filename)<0 )
        error(EXIT_FAILURE, 0, "%s: asprintf allocation", __func__);
    }

  /* Let the user know that NoiseChisel is aborting. */
  fprintf(stderr,
          "------------------------------------------------\n"
          "%s aborted for a check\n"
          "------------------------------------------------\n"
          "%s (%s) has been created.\n\n"
          "If you want %s to continue its processing AND save any "
          "requested check outputs, please run it again with "
          "`--continueaftercheck'.\n"
          "------------------------------------------------\n",
          PROGRAM_NAME, name, description, PROGRAM_NAME);

  /* Clean up. */
  free(name);
  ui_free_report(p, NULL);

  /* Abort. */
  exit(EXIT_SUCCESS);
}





void
ui_free_report(struct noisechiselparams *p, struct timeval *t1)
{
  /* Free the simply allocated spaces. */
  free(p->cp.hdu);
  free(p->maxtsize);
  free(p->maxltsize);
  free(p->cp.output);
  if(p->skyname)          free(p->skyname);
  if(p->detskyname)       free(p->detskyname);
  if(p->qthreshname)      free(p->qthreshname);
  if(p->detsn_s_name)     free(p->detsn_s_name);
  if(p->detsn_d_name)     free(p->detsn_d_name);
  if(p->detectionname)    free(p->detectionname);

  /* Free the allocated datasets. */
  gal_data_free(p->sky);
  gal_data_free(p->std);
  gal_data_free(p->wconv);
  gal_data_free(p->input);
  gal_data_free(p->kernel);
  gal_data_free(p->binary);
  gal_data_free(p->olabel);
  gal_data_free(p->widekernel);
  if(p->conv!=p->input) gal_data_free(p->conv);

  /* Clean up the tile structure. */
  p->ltl.numchannels=NULL;
  gal_tile_full_free_contents(&p->ltl);
  gal_tile_full_free_contents(&p->cp.tl);

  /* Print the final message. */
  if(!p->cp.quiet && t1)
    gal_timing_report(t1, PROGRAM_NAME" finished in: ", 0);
}<|MERGE_RESOLUTION|>--- conflicted
+++ resolved
@@ -239,22 +239,10 @@
           "and avoid convolution) it is mandatory to also specify a HDU "
           "for it");
 
-<<<<<<< HEAD
   /* A general check on the neighbor connectivity values. */
+  ui_ngb_check(p->holengb,    "holengb");
   ui_ngb_check(p->erodengb,   "erodengb");
   ui_ngb_check(p->openingngb, "openingngb");
-=======
-  /* Make sure the connectivities have the correct values. */
-  if(p->erodengb!=4 && p->erodengb!=8)
-    error(EXIT_FAILURE, 0, "%zu not acceptable for `--erodengb'. It must "
-          "be 4 or 8 (specifying the type of connectivity)", p->erodengb);
-  if(p->openingngb!=4 && p->openingngb!=8)
-    error(EXIT_FAILURE, 0, "%zu not acceptable for `--openingngb'. It must "
-          "be 4 or 8 (specifying the type of connectivity)", p->openingngb);
-  if(p->holengb!=4 && p->holengb!=8)
-    error(EXIT_FAILURE, 0, "%zu not acceptable for `--holengb'. It must "
-          "be 4 or 8 (specifying the type of connectivity)", p->holengb);
->>>>>>> 39a90189
 
   /* Make sure that the no-erode-quantile is not smaller or equal to
      qthresh. */
