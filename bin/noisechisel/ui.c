/*********************************************************************
NoiseChisel - Detect signal in a noisy dataset.
NoiseChisel is part of GNU Astronomy Utilities (Gnuastro) package.

Original author:
     Mohammad Akhlaghi <mohammad@akhlaghi.org>
Contributing author(s):
Copyright (C) 2015-2019, Free Software Foundation, Inc.

Gnuastro is free software: you can redistribute it and/or modify it
under the terms of the GNU General Public License as published by the
Free Software Foundation, either version 3 of the License, or (at your
option) any later version.

Gnuastro is distributed in the hope that it will be useful, but
WITHOUT ANY WARRANTY; without even the implied warranty of
MERCHANTABILITY or FITNESS FOR A PARTICULAR PURPOSE.  See the GNU
General Public License for more details.

You should have received a copy of the GNU General Public License
along with Gnuastro. If not, see <http://www.gnu.org/licenses/>.
**********************************************************************/
#include <config.h>

#include <argp.h>
#include <errno.h>
#include <error.h>
#include <stdio.h>
#include <string.h>

#include <gnuastro/wcs.h>
#include <gnuastro/fits.h>
#include <gnuastro/array.h>
#include <gnuastro/blank.h>
#include <gnuastro/threads.h>
#include <gnuastro/pointer.h>
#include <gnuastro/dimension.h>

#include <gnuastro-internal/timing.h>
#include <gnuastro-internal/options.h>
#include <gnuastro-internal/checkset.h>
#include <gnuastro-internal/fixedstringmacros.h>

#include "main.h"

#include "ui.h"
#include "authors-cite.h"





/**************************************************************/
/*********      Argp necessary global entities     ************/
/**************************************************************/
/* Definition parameters for the Argp: */
const char *
argp_program_version = PROGRAM_STRING "\n"
                       GAL_STRINGS_COPYRIGHT
                       "\n\nWritten/developed by "PROGRAM_AUTHORS;

const char *
argp_program_bug_address = PACKAGE_BUGREPORT;

static char
args_doc[] = "ASTRdata";

const char
doc[] = GAL_STRINGS_TOP_HELP_INFO PROGRAM_NAME" Detects and segments signal "
  "that is deeply burried in noise. It employs a noise-based detection and "
  "segmentation method enabling it to be very resilient to the rich "
  "diversity of shapes in astronomical targets.\n"
  GAL_STRINGS_MORE_HELP_INFO
  /* After the list of options: */
  "\v"
  PACKAGE_NAME" home page: "PACKAGE_URL;




















/**************************************************************/
/*********    Initialize & Parse command-line    **************/
/**************************************************************/
static void
ui_initialize_options(struct noisechiselparams *p,
                      struct argp_option *program_options,
                      struct argp_option *gal_commonopts_options)
{
  size_t i;
  struct gal_options_common_params *cp=&p->cp;


  /* Set the necessary common parameters structure. */
  cp->poptions           = program_options;
  cp->program_name       = PROGRAM_NAME;
  cp->program_exec       = PROGRAM_EXEC;
  cp->program_bibtex     = PROGRAM_BIBTEX;
  cp->program_authors    = PROGRAM_AUTHORS;
  cp->numthreads         = gal_threads_number();
  cp->coptions           = gal_commonopts_options;

  /* Program specific initialization. */
  p->snthresh=NAN;

  /* Modify common options. */
  for(i=0; !gal_options_is_last(&cp->coptions[i]); ++i)
    {
      /* Select individually. */
      switch(cp->coptions[i].key)
        {
        case GAL_OPTIONS_KEY_LOG:
        case GAL_OPTIONS_KEY_TYPE:
        case GAL_OPTIONS_KEY_SEARCHIN:
        case GAL_OPTIONS_KEY_IGNORECASE:
        case GAL_OPTIONS_KEY_STDINTIMEOUT:
          cp->coptions[i].flags=OPTION_HIDDEN;
          break;

        case GAL_OPTIONS_KEY_TILESIZE:
        case GAL_OPTIONS_KEY_MINMAPSIZE:
        case GAL_OPTIONS_KEY_NUMCHANNELS:
        case GAL_OPTIONS_KEY_INTERPMETRIC:
        case GAL_OPTIONS_KEY_INTERPNUMNGB:
        case GAL_OPTIONS_KEY_REMAINDERFRAC:
          cp->coptions[i].mandatory=GAL_OPTIONS_MANDATORY;
          break;

        case GAL_OPTIONS_KEY_TABLEFORMAT:
          cp->coptions[i].mandatory=GAL_OPTIONS_MANDATORY;
          cp->coptions[i].doc="`txt', `fits-ascii', `fits-binary'.";
          break;
        }
    }
}





/* Parse a single option: */
static error_t
parse_opt(int key, char *arg, struct argp_state *state)
{
  struct noisechiselparams *p = state->input;

  /* Pass `gal_options_common_params' into the child parser.  */
  state->child_inputs[0] = &p->cp;

  /* In case the user incorrectly uses the equal sign (for example
     with a short format or with space in the long format, then `arg`
     start with (if the short version was called) or be (if the long
     version was called with a space) the equal sign. So, here we
     check if the first character of arg is the equal sign, then the
     user is warned and the program is stopped: */
  if(arg && arg[0]=='=')
    argp_error(state, "incorrect use of the equal sign (`=`). For short "
               "options, `=` should not be used and for long options, "
               "there should be no space between the option, equal sign "
               "and value");

  /* Set the key to this option. */
  switch(key)
    {

    /* Read the non-option tokens (arguments): */
    case ARGP_KEY_ARG:
      if(p->inputname)
        argp_error(state, "only one argument (input file) should be given");
      else
        p->inputname=arg;
      break;


    /* This is an option, set its value. */
    default:
      return gal_options_set_from_key(key, arg, p->cp.poptions, &p->cp);
    }

  return 0;
}




















/**************************************************************/
/***************       Sanity Check         *******************/
/**************************************************************/
/* Read and check ONLY the options. When arguments are involved, do the
   check in `ui_check_options_and_arguments'. */
static void
ui_read_check_only_options(struct noisechiselparams *p)
{
  /* If the convolved option is given, then the convolved HDU is also
     mandatory. */
  if(p->convolvedname && p->chdu==NULL)
    error(EXIT_FAILURE, 0, "no value given to `--chdu'. When the "
          "`--convolved' option is called (to specify a convolved image "
          "and avoid convolution) it is mandatory to also specify a HDU "
          "for it");

  /* Make sure that the no-erode-quantile is not smaller or equal to
     qthresh. */
  if( p->noerodequant <= p->qthresh)
    error(EXIT_FAILURE, 0, "the quantile for no erosion (`--noerodequant') "
          "must be larger than the base quantile threshold (`--qthresh', "
          "or `-t'). You have provided %.4f and %.4f for the former and "
          "latter, respectively", p->noerodequant, p->qthresh);

  /* For the options that make tables, the table format option is
     mandatory. */
  if( p->checksn && p->cp.tableformat==0 )
    error(EXIT_FAILURE, 0, "`--tableformat' is necessary with the "
          "`--checksn' option.\n"
          "Please see description for `--tableformat' after running the "
          "following command for more information (use `SPACE' to go down "
          "the page and `q' to return to the command-line):\n\n"
          "    $ info gnuastro \"Input Output options\"");

  /* Kernel checks. */
  if(p->kernelname && strcmp(p->kernelname, UI_NO_CONV_KERNEL_NAME))
    {
      /* Check if it exists. */
      gal_checkset_check_file(p->kernelname);

      /* If its FITS, see if a HDU has been provided. */
      if( gal_fits_name_is_fits(p->kernelname) && p->khdu==NULL )
        error(EXIT_FAILURE, 0, "no HDU specified for kernel. When the "
              "kernel is a FITS file, a HDU must also be specified. You "
              "can use the `--khdu' option and give it the HDU number "
              "(starting from zero), extension name, or anything "
              "acceptable by CFITSIO");
    }

  /* Wide kernel checks. */
  if(p->widekernelname)
    {
      /* Check if it exists. */
      gal_checkset_check_file(p->widekernelname);

      /* If its FITS, see if a HDU has been provided. */
      if( gal_fits_name_is_fits(p->widekernelname) && p->whdu==NULL )
        error(EXIT_FAILURE, 0, "no HDU specified for the given wide kernel "
              "(`%s'). When the wide kernel is a FITS file, a HDU must also "
              "be specified. You can use the `--whdu' option and give it the "
              "HDU number (starting from zero), extension name, or any "
              "HDU identifier acceptable by CFITSIO", p->widekernelname);
    }

  /* If the S/N quantile is less than 0.1 (an arbitrary small value), this
     is probably due to forgetting that this is the purity level
     (higher-is-better), not the contamination level
     (lower-is-better). This actually happened in a few cases: where we
     wanted a false detection rate of 0.0001 (a super-high value!), and
     instead of inputing 0.9999, we mistakenly gave `--snquant' a value of
     `0.0001'. We were thus fully confused with the output (an extremely
     low value) and thought its a bug, while it wasn't! */
  if(p->snquant<0.1)
    fprintf(stderr, "\nWARNING: Value of `--snquant' (`-c') is %g. Note "
            "that this is not a contamination rate (where lower is "
            "better), it is a purity rate (where higher is better). If you "
            "intentionally asked for such a low purity level, please "
            "ignore this warning\n\n", p->snquant);
}





static void
ui_check_options_and_arguments(struct noisechiselparams *p)
{
  /* Basic input file checks. */
  if(p->inputname)
    {
      /* Check if it exists. */
      gal_checkset_check_file(p->inputname);

      /* If its FITS, see if a HDU has been provided. */
      if( gal_fits_name_is_fits(p->inputname) && p->cp.hdu==NULL )
        error(EXIT_FAILURE, 0, "no HDU specified for input. When the input "
              "is a FITS file, a HDU must also be specified, you can use "
              "the `--hdu' (`-h') option and give it the HDU number "
              "(starting from zero), extension name, or anything "
              "acceptable by CFITSIO");
    }
  else
    error(EXIT_FAILURE, 0, "no input file is specified");
}




















/**************************************************************/
/***************       Preparations         *******************/
/**************************************************************/
static void
ui_set_output_names(struct noisechiselparams *p)
{
  char *output=p->cp.output;
  char *basename = output ? output : p->inputname;

  /* Main program output. */
  if(output)
    {
      /* Delete the file if it already exists. */
      gal_checkset_writable_remove(p->cp.output, 0, p->cp.dontdelete);

      /* When the output name is given (possibly with directory
         information), the check images will also be put in that same
         directory.. */
      p->cp.keepinputdir=1;
    }
  else
    p->cp.output=gal_checkset_automatic_output(&p->cp, p->inputname,
                                               "_detected.fits");

  /* Tile check. */
  if(p->cp.tl.checktiles)
    p->cp.tl.tilecheckname=gal_checkset_automatic_output(&p->cp, basename,
                                                         "_tiles.fits");

  /* Quantile threshold. */
  if(p->checkqthresh)
    p->qthreshname=gal_checkset_automatic_output(&p->cp, basename,
                                                 "_qthresh.fits");

  /* Initial detection Sky values. */
  if(p->checkdetsky)
    p->detskyname=gal_checkset_automatic_output(&p->cp, basename,
                                                "_detsky.fits");

  /* Pseudo-detection S/N values. */
  if(p->checksn)
    {
      p->detsn_s_name=gal_checkset_automatic_output(&p->cp, basename,
                 ( p->cp.tableformat==GAL_TABLE_FORMAT_TXT
                   ? "_detsn_sky.txt" : "_detsn.fits") );
      p->detsn_d_name=gal_checkset_automatic_output(&p->cp, basename,
                 ( p->cp.tableformat==GAL_TABLE_FORMAT_TXT
                   ? "_detsn_det.txt" : "_detsn.fits") );
      p->detsn_D_name=gal_checkset_automatic_output(&p->cp, basename,
                 ( p->cp.tableformat==GAL_TABLE_FORMAT_TXT
                   ? "_detsn_grown.txt" : "_detsn.fits") );
    }

  /* Detection steps. */
  if(p->checkdetection)
    p->detectionname=gal_checkset_automatic_output(&p->cp, basename,
                                               "_detcheck.fits");

  /* Sky checks. */
  if(p->checksky)
    p->skyname=gal_checkset_automatic_output(&p->cp, basename, "_sky.fits");
}





/* Prepare the kernel, either from a file, or from the default arrays
   available in the headers. The default kernels were created as
   follows. */
static void
ui_prepare_kernel(struct noisechiselparams *p)
{
  float *f, *ff, *k;
  size_t ndim=p->input->ndim;

/* Import the default kernel. */
#include "kernel-2d.h"
#include "kernel-3d.h"

  /* If a kernel file is given, then use it. Otherwise, use the default
     kernel. */
  if(p->kernelname)
    {
      /* Read the kernel. */
      if( strcmp(p->kernelname, UI_NO_CONV_KERNEL_NAME) )
        {
          /* Read the kernel into memory. */
          p->kernel=gal_fits_img_read_kernel(p->kernelname, p->khdu,
                                             p->cp.minmapsize);

          /* Make sure it has the same dimensions as the input. */
          if( p->kernel->ndim != p->input->ndim )
            error(EXIT_FAILURE, 0, "%s (hdu %s): is %zuD, however, %s (%s) "
                  "is a %zuD dataset", p->kernelname, p->khdu,
                  p->kernel->ndim, p->inputname, p->cp.hdu, p->input->ndim);
        }
      else
        p->kernel=NULL;
    }
  else
    {
      /* Allocate space for the kernel (we don't want to use the statically
         allocated array. */
      p->kernel=gal_data_alloc(NULL, GAL_TYPE_FLOAT32, p->input->ndim,
                               ndim==2 ? kernel_2d_dsize : kernel_3d_dsize,
                               NULL, 0, p->cp.minmapsize, NULL, NULL, NULL);

      /* Copy the staticly allocated default array into `p->kernel'. */
      k = ndim==2 ? kernel_2d : kernel_3d;
      ff = (f=p->kernel->array) + p->kernel->size;
      do *f=*k++; while(++f<ff);
    }

  /* If a wide kernel is given, then read it into memory. Otherwise, just
     ignore it. */
  if(p->widekernelname)
    p->widekernel=gal_fits_img_read_kernel(p->widekernelname, p->whdu,
                                           p->cp.minmapsize);
}





static void
ui_prepare_tiles(struct noisechiselparams *p)
{
  gal_data_t *check;
  struct gal_tile_two_layer_params *tl=&p->cp.tl, *ltl=&p->ltl;


  /* Check the tile parameters for the small tile sizes and make the tile
     structure. We will also need the dimensions of the tile with the
     maximum required memory. */
  p->maxtsize=gal_pointer_allocate(GAL_TYPE_SIZE_T, p->input->ndim, 0,
                                   __func__, "p->maxtsize");
  gal_tile_full_sanity_check(p->inputname, p->cp.hdu, p->input, tl);
  gal_tile_full_two_layers(p->input, tl);
  gal_tile_full_permutation(tl);
  for(check=tl->tiles; check!=NULL; check=check->next)
    if( check->size > p->maxtcontig )/* p->maxtcontig initialized to 0. */
      {
        p->maxtcontig=check->size;
        memcpy(p->maxtsize, check->dsize, tl->ndim*sizeof *p->maxtsize);
      }


  /* Make the large tessellation, except for the size, the rest of the
     parameters are the same as the small tile sizes. */
  ltl->numchannels    = tl->numchannels;
  ltl->remainderfrac  = tl->remainderfrac;
  ltl->workoverch     = tl->workoverch;
  ltl->checktiles     = tl->checktiles;
  ltl->oneelempertile = tl->oneelempertile;
  p->maxltsize=gal_pointer_allocate(GAL_TYPE_SIZE_T, p->input->ndim, 0,
                                    __func__, "p->maxltsize");
  gal_tile_full_sanity_check(p->inputname, p->cp.hdu, p->input, ltl);
  gal_tile_full_two_layers(p->input, ltl);
  gal_tile_full_permutation(ltl);
  for(check=ltl->tiles; check!=NULL; check=check->next)
    if( check->size > p->maxltcontig )/* p->maxltcontig initialized to 0. */
      {
        p->maxltcontig=check->size;
        memcpy(p->maxltsize, check->dsize, ltl->ndim*sizeof *p->maxltsize);
      }


  /* If the input has blank elements, then set teh appropriate flag for
     each tile.*/
  if( p->input->flag & GAL_DATA_FLAG_HASBLANK )
    {
      gal_tile_block_blank_flag(tl->tiles,  p->cp.numthreads);
      gal_tile_block_blank_flag(ltl->tiles, p->cp.numthreads);
    }


  /* Make the tile check image if requested. */
  if(tl->checktiles)
    {
      /* Large tiles. */
      check=gal_tile_block_check_tiles(ltl->tiles);
      gal_fits_img_write(check, tl->tilecheckname, NULL, PROGRAM_NAME);
      gal_data_free(check);

      /* Small tiles. */
      check=gal_tile_block_check_tiles(tl->tiles);
      gal_fits_img_write(check, tl->tilecheckname, NULL, PROGRAM_NAME);
      gal_data_free(check);

      /* If `continueaftercheck' hasn't been called, abort NoiseChisel. */
      if(!p->continueaftercheck)
        ui_abort_after_check(p, tl->tilecheckname, NULL,
                             "showing all tiles over the image");

      /* Free the name. */
      free(tl->tilecheckname);
    }
}





static void
ui_ngb_check(size_t value, char *optionname, size_t ndim)
{
  switch(ndim)
    {
    case 2:
      if(value!=4 && value!=8)
        error(EXIT_FAILURE, 0, "%zu is not an acceptable value for "
              "`--%s'. Acceptable values for 2D inputs are 4 or 8",
              value, optionname);
      break;
    case 3:
      if(value!=6 && value!=18 && value!=26)
        error(EXIT_FAILURE, 0, "%zu is not an acceptable value for "
              "`--%s'. Acceptable values for 3D inputs are 6, 18 or 26",
              value, optionname);
      break;
    default:
      error(EXIT_FAILURE, 0, "%s: a bug! Please contact us at %s to fix the "
            "problem. Dimention value %zu is not recognized.", __func__,
            PACKAGE_BUGREPORT, ndim);
    }
}





/* Read the input image and do the basic checks */
static void
ui_preparations_read_input(struct noisechiselparams *p)
{
  float *f;
  size_t ndim;

  /* Read the input as a single precision floating point dataset, also load
     the WCS and finally remove any possibly existing extra dimensions
     (with a length of 1). */
  p->input = gal_array_read_one_ch_to_type(p->inputname, p->cp.hdu,
                                           NULL, GAL_TYPE_FLOAT32,
                                           p->cp.minmapsize);
  p->input->wcs = gal_wcs_read(p->inputname, p->cp.hdu, 0, 0,
                               &p->input->nwcs);
  p->input->ndim=gal_dimension_remove_extra(p->input->ndim,
                                            p->input->dsize,
                                            p->input->wcs);

  /* When the input doesn't have a name, use `INPUT'. */
  if(p->input->name==NULL)
    gal_checkset_allocate_copy("INPUT", &p->input->name);

<<<<<<< HEAD
  /* Check the dimensions of the input. */
=======
  /* NoiseChisel currently only works on 2D datasets (images). */
  if(p->input->ndim!=2)
    error(EXIT_FAILURE, 0, "%s (hdu: %s) has %zu dimensions but NoiseChisel "
          "can only operate on 2D datasets (images)", p->inputname, p->cp.hdu,
          p->input->ndim);

  /* Check the values of dimention-related options. */
>>>>>>> 4c5bdffe
  ndim=p->input->ndim;
  if(ndim!=2 && ndim!=3)
    error(EXIT_FAILURE, 0, "%s: is a %zu dimensional dataset, only 2D "
          "or 3D datasets are currently supported",
          gal_fits_name_save_as_string(p->inputname, p->cp.hdu), ndim);

  /* Check the neighbor options and if the given values correspond to the
     input's dimensions. */
  ui_ngb_check(p->holengb, "holengb", ndim);
  ui_ngb_check(p->erodengb, "erodengb", ndim);
  ui_ngb_check(p->openingngb, "openingngb", ndim);
  ui_ngb_check(p->dopeningngb, "dopeningngb", ndim);
  ui_ngb_check(p->pseudoconcomp, "pseudoconcomp", ndim);

  /* A small check to see if the edges of the dataset aren't zero valued:
     they should be masked. */
  f=p->input->array;
  if( (f[0]==0.0 && f[1]==0.0)
      || (f[ p->input->size-1 ]==0.0 && f[ p->input->size-2 ]==0.0) )
    error(0, 0, "%s (hdu %s): [*** WARNING ***]: The first and/or last few "
          "pixels have a value of 0.0. As described below, the result of "
          "this run may thus not be reasonable/optimal.\n\n"
          "Some data reduction pipelines put 0.0 where there isn't data "
          "(most commonly on the edges). However, NoiseChisel's "
          "noise-based detection paradigm starts from the lower values of "
          "the dataset (not high S/N peaks): its initial threshold is "
          "mostly below the Sky value (0.0 in processed images). Therefore "
          "0.0 is meaningful for NoiseChisel and must not be used for a "
          "blank value.\n\n"
          "To ignore certain pixels, they must have a blank/NaN value. "
          "To mask (set to blank/NaN) the 0.0 valued elements, you can use "
          "Gnuastro's Arithmetic program with a command like this:\n\n"
          "    $ astarithmetic %s %s 0.0 eq nan where -g%s\n\n"
          "If the few 0.0 valued pixels on the edges are meaningful for "
          "your analysis, please ignore this warming message.\n"
          "--------------------------",
          p->inputname, p->cp.hdu, p->inputname, p->inputname, p->cp.hdu);
}





static void
ui_preparations(struct noisechiselparams *p)
{
  /* Prepare the names of the outputs. */
  ui_set_output_names(p);

  /* Read the input datasets and do the basic checks.*/
  ui_preparations_read_input(p);

  /* If a convolved image was given, read it in. Otherwise, read the given
     kernel. */
  if(p->convolvedname)
    {
      /* Read the input convolved image. */
      p->conv = gal_array_read_one_ch_to_type(p->convolvedname, p->chdu,
                                              NULL, GAL_TYPE_FLOAT32,
                                              p->cp.minmapsize);

      /* Make sure the convolved image is the same size as the input. */
      if( gal_dimension_is_different(p->input, p->conv) )
        error(EXIT_FAILURE, 0, "%s (hdu %s), given to `--convolved' and "
              "`--convolvehdu', is not the same size as NoiseChisel's "
              "input: %s (hdu: %s)", p->convolvedname, p->chdu,
              p->inputname, p->cp.hdu);
    }
  else
    ui_prepare_kernel(p);

  /* Check for blank values to help later processing.  */
  gal_blank_present(p->input, 1);

  /* Prepare the tessellation. */
  ui_prepare_tiles(p);

  /* Allocate space for the over-all necessary arrays. */
  p->binary=gal_data_alloc(NULL, GAL_TYPE_UINT8, p->input->ndim,
                           p->input->dsize, p->input->wcs, 0,
                           p->cp.minmapsize, NULL, "binary", NULL);
  p->olabel=gal_data_alloc(NULL, GAL_TYPE_INT32, p->input->ndim,
                           p->input->dsize, p->input->wcs, 0,
                           p->cp.minmapsize, NULL, "labels", NULL);
  p->binary->flag = p->olabel->flag = p->input->flag;
}



















/**************************************************************/
/************     High level reading function     *************/
/**************************************************************/
void
ui_read_check_inputs_setup(int argc, char *argv[],
                           struct noisechiselparams *p)
{
  struct gal_options_common_params *cp=&p->cp;


  /* Include the parameters necessary for argp from this program (`args.h')
     and for the common options to all Gnuastro (`commonopts.h'). We want
     to directly put the pointers to the fields in `p' and `cp', so we are
     simply including the header here to not have to use long macros in
     those headers which make them hard to read and modify. This also helps
     in having a clean environment: everything in those headers is only
     available within the scope of this function. */
#include <gnuastro-internal/commonopts.h>
#include "args.h"


  /* Initialize the options and necessary information.  */
  ui_initialize_options(p, program_options, gal_commonopts_options);


  /* Read the command-line options and arguments. */
  errno=0;
  if(argp_parse(&thisargp, argc, argv, 0, 0, p))
    error(EXIT_FAILURE, errno, "parsing arguments");


  /* Read the configuration files and set the common values. */
  gal_options_read_config_set(&p->cp);


  /* Read the options into the program's structure, and check them and
     their relations prior to printing. */
  ui_read_check_only_options(p);


  /* Print the option values if asked. Note that this needs to be done
     after the option checks so un-sane values are not printed in the
     output state. */
  gal_options_print_state(&p->cp);


  /* Prepare all the options as FITS keywords to write in output later. */
  gal_options_as_fits_keywords(&p->cp);


  /* Check that the options and arguments fit well with each other. Note
     that arguments don't go in a configuration file. So this test should
     be done after (possibly) printing the option values. */
  ui_check_options_and_arguments(p);


  /* Read/allocate all the necessary starting arrays. */
  ui_preparations(p);


  /* Let the user know that processing has started. */
  if(!p->cp.quiet)
    {
      printf(PROGRAM_NAME" "PACKAGE_VERSION" started on %s",
             ctime(&p->rawtime));
      printf("  - Using %zu CPU thread%s\n", p->cp.numthreads,
             p->cp.numthreads==1 ? "." : "s.");
      printf("  - Input: %s (hdu: %s)\n", p->inputname, p->cp.hdu);
      if(p->convolvedname)
        printf("  - Convolved input: %s (hdu: %s)\n",
               p->convolvedname, p->chdu);
      else
        {
          if(p->kernelname)
            {
              if( strcmp(p->kernelname, UI_NO_CONV_KERNEL_NAME) )
                printf("  - %s: %s (hdu: %s)\n",
                       p->widekernelname ? "Sharp Kernel" : "Kernel",
                       p->kernelname, p->khdu);
              else
                printf("  - No convolution requested.\n");
            }
          else
            printf(p->kernel->ndim==2
                   ? "  - %s: FWHM=2 pixel Gaussian.\n"
                   : "  - %s: FWHM=1.5 pixel Gaussian (half extent in "
                   "3rd dimension).\n",
                   p->widekernelname ? "Sharp Kernel" : "Kernel");
        }
      if(p->widekernelname)
        printf("  - Wide Kernel: %s (hdu: %s)\n", p->widekernelname,
               p->whdu);
    }
}




















/**************************************************************/
/************     Pre-finish/abort operations     *************/
/**************************************************************/
void
ui_abort_after_check(struct noisechiselparams *p, char *filename,
                     char *file2name, char *description)
{
  char *name;

  if(file2name)
    {
      if( asprintf(&name, "`%s' and `%s'", filename, file2name)<0 )
        error(EXIT_FAILURE, 0, "%s: asprintf allocation", __func__);
    }
  else
    {
      if( asprintf(&name, "`%s'", filename)<0 )
        error(EXIT_FAILURE, 0, "%s: asprintf allocation", __func__);
    }

  /* Let the user know that NoiseChisel is aborting. */
  fprintf(stderr,
          "------------------------------------------------\n"
          "%s aborted for a check\n"
          "------------------------------------------------\n"
          "%s (%s) has been created.\n\n"
          "If you want %s to continue its processing AND save any "
          "requested check outputs, please run it again with "
          "`--continueaftercheck'.\n"
          "------------------------------------------------\n",
          PROGRAM_NAME, name, description, PROGRAM_NAME);

  /* Clean up. */
  free(name);
  ui_free_report(p, NULL);

  /* Abort. */
  exit(EXIT_SUCCESS);
}





void
ui_free_report(struct noisechiselparams *p, struct timeval *t1)
{
  /* Free the simply allocated spaces. */
  free(p->cp.hdu);
  free(p->maxtsize);
  free(p->maxltsize);
  free(p->cp.output);
  if(p->skyname)          free(p->skyname);
  if(p->detskyname)       free(p->detskyname);
  if(p->qthreshname)      free(p->qthreshname);
  if(p->detsn_s_name)     free(p->detsn_s_name);
  if(p->detsn_d_name)     free(p->detsn_d_name);
  if(p->detectionname)    free(p->detectionname);

  /* Free the allocated datasets. */
  gal_data_free(p->sky);
  gal_data_free(p->std);
  gal_data_free(p->wconv);
  gal_data_free(p->input);
  gal_data_free(p->kernel);
  gal_data_free(p->binary);
  gal_data_free(p->olabel);
  gal_data_free(p->widekernel);
  if(p->conv!=p->input) gal_data_free(p->conv);

  /* Clean up the tile structure. */
  p->ltl.numchannels=NULL;
  gal_tile_full_free_contents(&p->ltl);
  gal_tile_full_free_contents(&p->cp.tl);

  /* Print the final message. */
  if(!p->cp.quiet && t1)
    gal_timing_report(t1, PROGRAM_NAME" finished in: ", 0);
}<|MERGE_RESOLUTION|>--- conflicted
+++ resolved
@@ -593,17 +593,7 @@
   if(p->input->name==NULL)
     gal_checkset_allocate_copy("INPUT", &p->input->name);
 
-<<<<<<< HEAD
   /* Check the dimensions of the input. */
-=======
-  /* NoiseChisel currently only works on 2D datasets (images). */
-  if(p->input->ndim!=2)
-    error(EXIT_FAILURE, 0, "%s (hdu: %s) has %zu dimensions but NoiseChisel "
-          "can only operate on 2D datasets (images)", p->inputname, p->cp.hdu,
-          p->input->ndim);
-
-  /* Check the values of dimention-related options. */
->>>>>>> 4c5bdffe
   ndim=p->input->ndim;
   if(ndim!=2 && ndim!=3)
     error(EXIT_FAILURE, 0, "%s: is a %zu dimensional dataset, only 2D "
