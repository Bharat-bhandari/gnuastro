## Process this file with automake to produce Makefile.inx
##
## Original author:
##     Mohammad Akhlaghi <akhlaghi@gnu.org>
## Contributing author(s):
## Copyright (C) 2015, Free Software Foundation, Inc.
##
## Gnuastro is free software: you can redistribute it and/or modify it
## under the terms of the GNU General Public License as published by
## the Free Software Foundation, either version 3 of the License, or
## (at your option) any later version.
##
## Gnuastro is distributed in the hope that it will be useful, but
## WITHOUT ANY WARRANTY; without even the implied warranty of
## MERCHANTABILITY or FITNESS FOR A PARTICULAR PURPOSE.  See the GNU
## General Public License for more details.
##
## You should have received a copy of the GNU General Public License
## along with Gnuastro. If not, see <http://www.gnu.org/licenses/>.





## Translate conditions that came from `./configure' into variables that can
## be used here. This includes the programs and teh dependencies of the
## checks.
##
## Dependency structure
## ====================
##
## The tests depend on each other. One way to fix this is to call them in
## the order that their dependence is satisfied. But that is prone to
## errors and a lot of problem. The user also not want to build all the
## programs. Also, Make allows us to work with multiple threads (with
## `-jN') and in that case, it is vital to define the dependencies.
##
## The output of all the tests that should be used (is recognized by
## Automake and will not mess the system) is the name of the test file
## appended by a `.log'. It contains the output of the program on standard
## output and error. THIS IS IMPORTANT: So even if the program fails, the
## .log file is created. The check if the input for a test exists or not
## should be checked in the test that depends on it, it can't be done here
## in the Makefile.
if COND_HASGHOSTSCRIPT
  MAYBE_HASGHOSTSCRIPT = "yes"
endif
if COND_HASLIBJPEG
  MAYBE_HASLIBJPEG = "yes"
endif
if COND_HASGNULIBTOOL
  MAYBE_HASGNULIBTOOL = "yes"
endif
if COND_NO_CPP_QUNUSED_ARGUMENTS_PROBLEM
  MAYBE_VERSIONCPP    = versioncpp
  MAYBE_VERSIONCPP_SH = lib/versioncpp.sh
  versioncpp_SOURCES  = lib/versioncpp.cpp
endif
if COND_ARITHMETIC
  MAYBE_ARITHMETIC_TESTS = arithmetic/snimage.sh arithmetic/onlynumbers.sh \
  arithmetic/where.sh arithmetic/or.sh

  arithmetic/onlynumbers.sh: prepconf.sh.log
  arithmetic/snimage.sh: noisechisel/noisechisel.sh.log
  arithmetic/where.sh: noisechisel/noisechisel.sh.log
  arithmetic/or.sh: noisechisel/noisechisel.sh.log
endif
if COND_BUILDPROG
  MAYBE_BUILDPROG_TESTS = buildprog/simpleio.sh

  buildprog/simpleio.sh: mkprof/mosaic1.sh.log
endif
if COND_CONVERTT
  MAYBE_CONVERTT_TESTS = convertt/fitstotxt.sh convertt/fitstojpeg.sh	\
  convertt/blankch.sh convertt/jpegtotxt.sh convertt/fitstojpegcmyk.sh	\
  convertt/jpegtofits.sh convertt/fitstopdf.sh

  convertt/fitstotxt.sh: mkprof/mosaic1.sh.log
  convertt/fitstojpeg.sh: mkprof/mosaic1.sh.log
  convertt/blankch.sh: mkprof/mosaic1.sh.log
  convertt/jpegtotxt.sh: convertt/fitstojpeg.sh.log
  convertt/fitstojpegcmyk.sh: mkprof/mosaic1.sh.log
  convertt/jpegtofits.sh: convertt/blankch.sh.log
  convertt/fitstopdf.sh: crop/section.sh.log
endif
if COND_CONVOLVE
  MAYBE_CONVOLVE_TESTS = convolve/spatial.sh convolve/frequency.sh

  convolve/spatial.sh: mkprof/mosaic1.sh.log
  convolve/frequency.sh: mkprof/mosaic1.sh.log
endif
if COND_COSMICCAL
  MAYBE_COSMICCAL_TESTS = cosmiccal/simpletest.sh

  cosmiccal/simpletest.sh: prepconf.sh.log
endif
if COND_CROP
  MAYBE_CROP_TESTS = crop/imgcat.sh crop/wcscat.sh crop/imgcenter.sh    \
  crop/imgcenternoblank.sh crop/section.sh crop/wcscenter.sh            \
  crop/imgpolygon.sh crop/imgoutpolygon.sh crop/wcspolygon.sh

  crop/imgcat.sh: mkprof/mosaic1.sh.log
  crop/wcscat.sh: mkprof/mosaic1.sh.log mkprof/mosaic2.sh.log     \
                  mkprof/mosaic3.sh.log mkprof/mosaic4.sh.log
  crop/imgcenter.sh: mkprof/mosaic1.sh.log
  crop/imgcenternoblank.sh: mkprof/mosaic1.sh.log
  crop/section.sh: mkprof/mosaic1.sh.log
  crop/wcscenter.sh: mkprof/mosaic1.sh.log mkprof/mosaic2.sh.log      \
                     mkprof/mosaic3.sh.log mkprof/mosaic4.sh.log
  crop/imgpolygon.sh: mkprof/mosaic1.sh.log
  crop/imgoutpolygon.sh: mkprof/mosaic1.sh.log
  crop/wcspolygon.sh: mkprof/mosaic1.sh.log mkprof/mosaic2.sh.log \
                      mkprof/mosaic3.sh.log mkprof/mosaic4.sh.log
endif
if COND_FITS
  MAYBE_FITS_TESTS = fits/write.sh fits/print.sh fits/update.sh	\
  fits/delete.sh fits/copyhdu.sh

  fits/write.sh: mkprof/mosaic1.sh.log
  fits/print.sh: fits/write.sh.log
  fits/update.sh: fits/write.sh.log
  fits/delete.sh: fits/write.sh.log
  fits/copyhdu.sh: fits/write.sh.log mkprof/mosaic2.sh.log
endif
if COND_MATCH
  MAYBE_MATCH_TESTS = match/positions.sh

  match/positions.sh: prepconf.sh.log
endif
if COND_MKCATALOG
  MAYBE_MKCATALOG_TESTS = mkcatalog/simple.sh mkcatalog/simple-3d.sh \
  mkcatalog/aperturephot.sh

  mkcatalog/simple.sh: noisechisel/noisechisel.sh.log
  mkcatalog/simple-3d.sh: noisechisel/noisechisel-3d.sh.log
  mkcatalog/aperturephot.sh: noisechisel/noisechisel.sh.log          \
                             mkprof/clearcanvas.sh.log
endif
if COND_MKNOISE
  MAYBE_MKNOISE_TESTS = mknoise/addnoise.sh mknoise/addnoise-3d.sh

  mknoise/addnoise.sh: warp/warp_scale.sh.log
  mknoise/addnoise-3d.sh: mkprof/3d-cat.sh.log
endif
if COND_MKPROF
  MAYBE_MKPROF_TESTS = mkprof/mosaic1.sh mkprof/mosaic2.sh         \
  mkprof/mosaic3.sh mkprof/mosaic4.sh mkprof/radeccat.sh           \
  mkprof/ellipticalmasks.sh mkprof/clearcanvas.sh mkprof/3d-cat.sh \
  mkprof/3d-kernel.sh

  mkprof/3d-cat.sh: prepconf.sh.log
  mkprof/mosaic1.sh: prepconf.sh.log
  mkprof/mosaic2.sh: prepconf.sh.log
  mkprof/mosaic3.sh: prepconf.sh.log
  mkprof/mosaic4.sh: prepconf.sh.log
  mkprof/radeccat.sh: prepconf.sh.log
  mkprof/3d-kernel.sh: prepconf.sh.log
  mkprof/ellipticalmasks.sh: mknoise/addnoise.sh.log
  mkprof/clearcanvas.sh: mknoise/addnoise.sh.log
endif
if COND_NOISECHISEL
  MAYBE_NOISECHISEL_TESTS = noisechisel/noisechisel.sh          \
  noisechisel/noisechisel-3d.sh

  noisechisel/noisechisel.sh: mknoise/addnoise.sh.log
  noisechisel/noisechisel-3d.sh: mknoise/addnoise-3d.sh.log
endif
if COND_STATISTICS
  MAYBE_STATISTICS_TESTS = statistics/basicstats.sh statistics/estimate_sky.sh

  statistics/basicstats.sh:   mknoise/addnoise.sh.log
  statistics/estimate_sky.sh: mknoise/addnoise.sh.log
endif
if COND_TABLE
  MAYBE_TABLE_TESTS = table/txt-to-fits-binary.sh		\
  table/fits-binary-to-txt.sh table/txt-to-fits-ascii.sh	\
  table/fits-ascii-to-txt.sh

  table/txt-to-fits-binary.sh: prepconf.sh.log
  table/fits-binary-to-txt.sh: table/txt-to-fits-binary.sh.log
  table/txt-to-fits-ascii.sh: prepconf.sh.log
  table/fits-ascii-to-txt.sh: table/txt-to-fits-ascii.sh.log
endif
if COND_WARP
  MAYBE_WARP_TESTS = warp/warp_scale.sh warp/homographic.sh

  warp/warp_scale.sh: convolve/spatial.sh.log
  warp/homographic.sh: convolve/spatial.sh.log
endif



# `config.h' is built by `../lib/Makefile.am' and is only meant for outside
# users (internally `config.h' has everything). Thus, we need to add it to
# the include directories of the test programs in this directory.
AM_CPPFLAGS = -I../lib





# Environment variables for the test scripts.
AM_TESTS_ENVIRONMENT =                              \
export mkdir_p="$(MKDIR_P)";                        \
export topsrc=$(top_srcdir);                        \
export haslibjpeg=$(MAYBE_HASLIBJPEG);              \
export hasgnulibtool=$(MAYBE_HASGNULIBTOOL);        \
export hasghostscript=$(MAYBE_HASGHOSTSCRIPT);





# Library checks
# ==============
#
# The Gnuastro library is checked by compiling programs and linking them
# with the library. As described in the last paragraph of the "Scripts
# based test suites" section of the Automake manual, all targets specified
# by `check_PROGRAMS' are compiled prior to actually running the targets of
# `TESTS'. So they do not need to be specified as any dependency, they will
# be present when the `.sh' based tests are run.
LDADD = -lgnuastro
check_PROGRAMS = multithread $(MAYBE_VERSIONCPP)
multithread_SOURCES = lib/multithread.c
lib/multithread.sh: mkprof/mosaic1.sh.log




# Final Tests
# ===========
TESTS = prepconf.sh lib/multithread.sh $(MAYBE_VERSIONCPP_SH)              \
  $(MAYBE_ARITHMETIC_TESTS) $(MAYBE_BUILDPROG_TESTS)                       \
  $(MAYBE_CONVERTT_TESTS) $(MAYBE_CONVOLVE_TESTS) $(MAYBE_COSMICCAL_TESTS) \
  $(MAYBE_CROP_TESTS) $(MAYBE_FITS_TESTS) $(MAYBE_MATCH_TESTS)             \
  $(MAYBE_MKCATALOG_TESTS) $(MAYBE_MKNOISE_TESTS) $(MAYBE_MKPROF_TESTS)    \
  $(MAYBE_NOISECHISEL_TESTS) $(MAYBE_STATISTICS_TESTS)                     \
  $(MAYBE_SUBTRACTSKY_TESTS) $(MAYBE_TABLE_TESTS) $(MAYBE_WARP_TESTS)





# Files to distribute along with the tests.
<<<<<<< HEAD
EXTRA_DIST = $(TESTS) during-dev.sh buildprog/simpleio.c crop/cat.txt   \
  mkprof/3d-cat.txt mkprof/mkprofcat1.txt mkprof/ellipticalmasks.txt    \
  mkprof/clearcanvas.txt mkprof/mkprofcat2.txt mkprof/mkprofcat3.txt    \
  mkprof/mkprofcat4.txt mkprof/radeccat.txt table/table.txt
=======
EXTRA_DIST = $(TESTS) during-dev.sh buildprog/simpleio.c crop/cat.txt     \
  match/positions-1.txt match/positions-2.txt mkprof/mkprofcat1.txt       \
  mkprof/ellipticalmasks.txt mkprof/clearcanvas.txt mkprof/mkprofcat2.txt \
  mkprof/mkprofcat3.txt mkprof/mkprofcat4.txt mkprof/radeccat.txt         \
  table/table.txt
>>>>>>> e59c4bcb





# Files that must be cleaned with `make clean'.
CLEANFILES = *.log *.txt *.jpg *.fits *.pdf *.eps simpleio





# CLEANFILES is only for files, not directories. Therefore we are using
# Automake's extending rules to clean the temporary `.gnuastro' directory
# that was built by the `prepconf.sh' scripot. See "Extending Automake
# rules", and the "What Gets Cleaned" sections of the Automake manual.
clean-local:; rm -rf .gnuastro<|MERGE_RESOLUTION|>--- conflicted
+++ resolved
@@ -243,18 +243,11 @@
 
 
 # Files to distribute along with the tests.
-<<<<<<< HEAD
-EXTRA_DIST = $(TESTS) during-dev.sh buildprog/simpleio.c crop/cat.txt   \
-  mkprof/3d-cat.txt mkprof/mkprofcat1.txt mkprof/ellipticalmasks.txt    \
-  mkprof/clearcanvas.txt mkprof/mkprofcat2.txt mkprof/mkprofcat3.txt    \
-  mkprof/mkprofcat4.txt mkprof/radeccat.txt table/table.txt
-=======
 EXTRA_DIST = $(TESTS) during-dev.sh buildprog/simpleio.c crop/cat.txt     \
-  match/positions-1.txt match/positions-2.txt mkprof/mkprofcat1.txt       \
-  mkprof/ellipticalmasks.txt mkprof/clearcanvas.txt mkprof/mkprofcat2.txt \
-  mkprof/mkprofcat3.txt mkprof/mkprofcat4.txt mkprof/radeccat.txt         \
-  table/table.txt
->>>>>>> e59c4bcb
+  mkprof/3d-cat.txt match/positions-1.txt match/positions-2.txt           \
+  mkprof/mkprofcat1.txt mkprof/ellipticalmasks.txt mkprof/clearcanvas.txt \
+  mkprof/mkprofcat2.txt mkprof/mkprofcat3.txt mkprof/mkprofcat4.txt       \
+  mkprof/radeccat.txt table/table.txt
 
 
 
